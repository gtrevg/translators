--- conflicted
+++ resolved
@@ -2,14 +2,7 @@
 node_js:
   - "node"
 before_script:
-<<<<<<< HEAD
-  - npm install -g eslint
-  - npm install -g babel-eslint
-  - npm install -g eslint-config-opent2t
-script: eslint .
-=======
   - npm install -g gulp
   - npm install
 script:
-  - gulp ci-checks
->>>>>>> a3e00a85
+  - gulp ci-checks