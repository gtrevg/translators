--- conflicted
+++ resolved
@@ -89,51 +89,7 @@
             return providerSchemaToPlatformSchema(payload);
         }
         return this._makeRequest(this._devicesPath, 'GET').then((response) => {
-<<<<<<< HEAD
             providerSchemaToPlatformSchema(response.data);
-=======
-            var devices = response.data;
-
-            var platformPromises = [];
-            devices.forEach((winkDevice) => {
-                // get the opent2t schema and translator for the wink device
-                var opent2tInfo = this._getOpent2tInfo(winkDevice);
-
-                // Do not return the physical hub device, nor any devices for which there are not translators.
-                // Additionally, do not return devices that have been marked as hidden by Wink (hidden_at is a number)
-                // This state is used by third party devices (such as a Nest Thermostat) that were connected to a
-                // Wink account and then removed.  Wink keeps the connection, but marks them as hidden.
-                if ((winkDevice.model_name !== 'HUB')  && 
-                    typeof opent2tInfo !== 'undefined' &&
-                    (winkDevice.hidden_at == undefined || winkDevice.hidden_at == null))
-                {
-                    // set the opent2t info for the wink device
-                    var deviceInfo = {};
-                    deviceInfo.opent2t = {};
-                    deviceInfo.opent2t.controlId = this._getDeviceId(winkDevice);
-                    
-                    // Create a translator for this device and get the platform information, possibly expanded
-                    platformPromises.push(OpenT2T.createTranslatorAsync(opent2tInfo.translator, {'deviceInfo': deviceInfo, 'hub': this})
-                                    .then((translator) => {
-
-                                        // Use get to translate the Wink formatted device that we already got in the previous request.
-                                        // We already have this data, so no need to make an unnecesary request over the wire.
-                                        return OpenT2T.invokeMethodAsync(translator, opent2tInfo.schema, 'get', [expand, winkDevice])
-                                            .then((platformResponse) => {
-                                                return platformResponse; 
-                                            });
-                                    }));
-                }
-            });
-        
-             return Promise.all(platformPromises)
-                    .then((platforms) => {
-                        var toReturn = {};
-                        toReturn.schema = "opent2t.p.hub";
-                        toReturn.platforms = platforms;
-                        return toReturn;
-                    });
->>>>>>> 8c80c7ed
         });
     }
 
