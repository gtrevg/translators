--- conflicted
+++ resolved
@@ -1,13 +1,9 @@
-{   "base_state" :
-    {
-        "DeviceID" : "Mock Device",
-<<<<<<< HEAD
-        "Power" : "off",
-        "Reachable": true
-=======
-        "DeviceName" : "Mock Device",
-        "Power" : "off"
->>>>>>> a2c57b15
+{
+    "base_state": {
+      "DeviceID": "Mock Device",
+      "DeviceName": "Mock Device",
+      "Power": "off",
+      "Reachable": true
     },
     "test_data" :
     {
