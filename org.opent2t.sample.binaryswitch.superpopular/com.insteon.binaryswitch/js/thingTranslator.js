--- conflicted
+++ resolved
@@ -99,11 +99,8 @@
     return result;
 }
 
-<<<<<<< HEAD
 const switchDeviceDi = "f9604075-1a64-498b-ae9b-7436a63721ba";
 
-=======
->>>>>>> 5022d88c
 // This translator class implements the 'org.opent2t.sample.binaryswitch.superpopular' interface.
 class Translator {
 
@@ -137,8 +134,8 @@
     /**
      * Finds a resource on a platform by the id
      */
-    getDeviceResource(translator, di, resourceId) {
-        return translator.get(true)
+    getDeviceResource(di, resourceId) {
+        return this.get(true)
             .then(response => {
                 return findResource(response, di, resourceId);
             });
@@ -179,11 +176,7 @@
     }
 
     getDevicesPower(di) {
-<<<<<<< HEAD
         return this.getDeviceResource(di, 'power');
-=======
-        return this.getDeviceResource(this, di, 'power');
->>>>>>> 5022d88c
     }
 
     postDevicesPower(di, payload) {
