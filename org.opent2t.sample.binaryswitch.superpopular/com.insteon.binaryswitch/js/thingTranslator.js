--- conflicted
+++ resolved
@@ -3,10 +3,6 @@
 var OpenT2TError = require('opent2t').OpenT2TError;
 var OpenT2TConstants = require('opent2t').OpenT2TConstants;
 var OpenT2TLogger = require('opent2t').Logger;
-<<<<<<< HEAD
-
-=======
->>>>>>> fd9bd094
 var crypto = require('crypto');
 
 // This code uses ES2015 syntax that requires at least Node.js v4.
@@ -143,25 +139,16 @@
 class Translator {
 
     constructor(deviceInfo, logLevel = "info") {
-<<<<<<< HEAD
-        this.ConsoleLogger = new OpenT2TLogger(logLevel); 
-        this.ConsoleLogger.verbose('Insteon Binary Switch initializing...');
-=======
         this.ConsoleLogger = new OpenT2TLogger(logLevel);
 
         this.ConsoleLogger.info('Insteon Binary Switch initializing...');
->>>>>>> fd9bd094
 
         validateArgumentType(deviceInfo, "deviceInfo", "object");
         
         this.controlId = deviceInfo.deviceInfo.opent2t.controlId;
         this.insteonHub = deviceInfo.hub;
 
-<<<<<<< HEAD
-        this.ConsoleLogger.verbose('Insteon Binary Switch initializing...Done');
-=======
         this.ConsoleLogger.info('Insteon Binary Switch initializing...Done');
->>>>>>> fd9bd094
     }
 
     /**
