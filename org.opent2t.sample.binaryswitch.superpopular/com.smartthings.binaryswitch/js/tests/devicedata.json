{
    "base_state": {
        "attributes": {
            "switch": "on"
        },
<<<<<<< HEAD
        "id": "3b5e69d7-1e74-4bce-8b5d-da9ead378a56",
        "manufacturer": "Mock Manufacturer",
        "model": "Mock Model",
        "name": "Mock Name",
        "deviceType": "switch",
        "status": "ONLINE"
=======
        "id" : "3b5e69d7-1e74-4bce-8b5d-da9ead378a56",
        "manufacturer" : "Mock Manufacturer",
        "model" : "Mock Model",
        "name" : "Mock Name",
        "deviceType": "switch",
        "endpointUri": "https://sample.endpoint.com/123"
>>>>>>> 0d5bf05e
    },
    "test_data" :
    {
        "SetPower" :
            [
                {
                    "switch" : "on"
                },
                {
                    "switch" : "off"
                }
            ]
    }
}<|MERGE_RESOLUTION|>--- conflicted
+++ resolved
@@ -1,23 +1,15 @@
 {
-    "base_state": {
-        "attributes": {
-            "switch": "on"
+    "base_state" : {
+        "attributes" : {
+            "switch" : "on"
         },
-<<<<<<< HEAD
-        "id": "3b5e69d7-1e74-4bce-8b5d-da9ead378a56",
-        "manufacturer": "Mock Manufacturer",
-        "model": "Mock Model",
-        "name": "Mock Name",
-        "deviceType": "switch",
-        "status": "ONLINE"
-=======
         "id" : "3b5e69d7-1e74-4bce-8b5d-da9ead378a56",
         "manufacturer" : "Mock Manufacturer",
         "model" : "Mock Model",
         "name" : "Mock Name",
-        "deviceType": "switch",
-        "endpointUri": "https://sample.endpoint.com/123"
->>>>>>> 0d5bf05e
+        "deviceType" : "switch",
+        "status" : "ONLINE",
+        "endpointUri" : "https://sample.endpoint.com/123"
     },
     "test_data" :
     {
