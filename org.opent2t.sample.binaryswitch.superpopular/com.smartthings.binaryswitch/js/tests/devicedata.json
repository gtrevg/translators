{   "base_state" :
    {   "attributes" :
        {
            "switch" : "on"
        },
        "id" : "3b5e69d7-1e74-4bce-8b5d-da9ead378a56",
        "manufacturer" : "Mock Manufacturer",
        "model" : "Mock Model",
        "name" : "Mock Name",
<<<<<<< HEAD
        "status": "ONLINE"
=======
        "deviceType": "switch"
>>>>>>> a2c57b15
    },
    "test_data" :
    {
        "SetPower" :
            [
                {
                    "switch" : "on"
                },
                {
                    "switch" : "off"
                }
            ]
    }
}<|MERGE_RESOLUTION|>--- conflicted
+++ resolved
@@ -1,17 +1,14 @@
-{   "base_state" :
-    {   "attributes" :
-        {
-            "switch" : "on"
+{
+    "base_state": {
+        "attributes": {
+            "switch": "on"
         },
-        "id" : "3b5e69d7-1e74-4bce-8b5d-da9ead378a56",
-        "manufacturer" : "Mock Manufacturer",
-        "model" : "Mock Model",
-        "name" : "Mock Name",
-<<<<<<< HEAD
+        "id": "3b5e69d7-1e74-4bce-8b5d-da9ead378a56",
+        "manufacturer": "Mock Manufacturer",
+        "model": "Mock Model",
+        "name": "Mock Name",
+        "deviceType": "switch",
         "status": "ONLINE"
-=======
-        "deviceType": "switch"
->>>>>>> a2c57b15
     },
     "test_data" :
     {
