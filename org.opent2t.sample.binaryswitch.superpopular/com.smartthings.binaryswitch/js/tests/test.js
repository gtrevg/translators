--- conflicted
+++ resolved
@@ -18,27 +18,12 @@
     return undefined;
 }
 
-<<<<<<< HEAD
-// setup the translator before all the tests run
-test.before(async () => {
-    var hubTranslator = await OpenT2T.createTranslatorAsync(hubPath, 'thingTranslator', config);
-    var platforms = await OpenT2T.invokeMethodAsync(hubTranslator, 'org.opent2t.sample.hub.superpopular', 'get', [false]);
-    var platformInfo = getBinarySwitch(platforms.platforms);
-    controllId = platformInfo.opent2t.controlId;
-    translator = await OpenT2T.createTranslatorAsync(translatorPath, 'thingTranslator', {'deviceInfo': platformInfo, 'hub': hubTranslator});
-});
-
-test.serial("Valid Binary Switch Translator", t => {
-    t.is(typeof translator, 'object') && t.truthy(translator);
-});
-=======
 function createTranslator() {
     return OpenT2T.createTranslatorAsync(hubPath, 'thingTranslator', config).then(hubTranslator => {
         return OpenT2T.invokeMethodAsync(hubTranslator, 'org.opent2t.sample.hub.superpopular', 'get', [false]).then(platforms => {
             var platformInfo = getBinarySwitch(platforms.platforms);
             var deviceInfo = {};
             deviceInfo.opent2t = platformInfo.opent2t;
->>>>>>> 3baabb55
 
             return OpenT2T.createTranslatorAsync(translatorPath, 'thingTranslator', {'deviceInfo': deviceInfo, 'hub': hubTranslator});
         });
