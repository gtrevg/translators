'use strict';

// This code uses ES2015 syntax that requires at least Node.js v4.
// For Node.js ES2015 support details, reference http://node.green/

function validateArgumentType(arg, argName, expectedType) {
    if (typeof arg === 'undefined') {
        throw new Error('Missing argument: ' + argName + '. ' +
            'Expected type: ' + expectedType + '.');
    } else if (typeof arg !== expectedType) {
        throw new Error('Invalid argument: ' + argName + '. ' +
            'Expected type: ' + expectedType + ', got: ' + (typeof arg));
    }
}

/**
 * Finds a resource for an entity in a schema
 */
function findResource(schema, di, resourceId) { 
    // Find the entity by the unique di 
    var entity = schema.entities.find((d) => { 
        return d.di === di; 
    }); 
    
    if (!entity) throw new Error('Entity - '+ di +' not found.');
    
    var resource = entity.resources.find((r) => { 
        return r.id === resourceId;  
    }); 

    if (!resource) throw new Error('Resource with resourceId \"' +  resourceId + '\" not found.'); 
    return resource; 
}

/**
 * Return the string "Undefined" if the value is undefined and null.
 * Otherwise, return the value itself.
 */
function validateValue(value) {
    if (value === undefined || value === null) {
        return 'Undefined';
    }
    return value;
}

// Helper method to convert the device schema to the translator schema.
function providerSchemaToPlatformSchema(providerSchema, expand) {

    var power = {
        href: '/power',
        rt: ['oic.r.switch.binary'],
        if: ['oic.if.a', 'oic.if.baseline']
    };

    if (expand) {
        power.id = 'power';
        power.value = providerSchema['attributes'].switch == 'on';
    }

    return {
        opent2t: {
            schema: 'org.opent2t.sample.binaryswitch.superpopular',
            translator: 'opent2t-translator-com-smartthings-binaryswitch',
            controlId: providerSchema['id']
        },
        pi: providerSchema['id'],
        mnmn: validateValue(providerSchema['manufacturer']),
        mnmo: validateValue(providerSchema['model']),
        n: providerSchema['name'],
        rt: ['org.opent2t.sample.binaryswitch.superpopular'],
        entities: [
            {
                rt: ['oic.d.smartplug'],
                di: switchDeviceDi,
                resources: [ power ]
            }
        ]
    };
}

// Helper method to convert the translator schema to the device schema.
function resourceSchemaToProviderSchema(resourceId, resourceSchema) {

    // build the object with desired state
    var result = {};

    if ('power' === resourceId) {
        result['switch'] = resourceSchema.value ? 'on' : 'off';
    }

    return result;
<<<<<<< HEAD
}


function findResource(schema, di, resourceId) {
    var entity = schema.entities.find((d) => {
        return d.di === di;
    });

    var resource = entity.resources.find((r) => {
        return r.id === resourceId;
    });

    return resource;
}

const switchDeviceDi = "d455d979-d1f9-430a-8a15-61c432eda4a2";
=======
} 
>>>>>>> 5022d88c

// This translator class implements the 'org.opent2t.sample.binaryswitch.superpopular' interface.
class Translator {

    constructor(deviceInfo) {
        console.log('SmartThings Binary Switch initializing...');

        validateArgumentType(deviceInfo, "deviceInfo", "object");
        
        this.controlId = deviceInfo.deviceInfo.opent2t.controlId;
        this.smartThingsHub = deviceInfo.hub;

        console.log('SmartThings Binary Switch initializing...Done');
    }

    /**
     * Queries the entire state of the binary switch
     * and returns an object that maps to the json schema org.opent2t.sample.binaryswitch.superpopular
     */
    get(expand, payload) {
        if (payload) {
            return providerSchemaToPlatformSchema(payload, expand);
        }
        else {
            return this.smartThingsHub.getDeviceDetailsAsync(this.controlId)
                .then((response) => {
                    return providerSchemaToPlatformSchema(response, expand);
                });
        }
    }

<<<<<<< HEAD
    getDeviceResource(di, resourceId) {
        return this.get(true)
=======
    /**
     * Finds a resource on a platform by the id
     */
    getDeviceResource(translator, di, resourceId) {
        return translator.get(true)
>>>>>>> 5022d88c
            .then(response => {
                return findResource(response, di, resourceId);
            });
    }
<<<<<<< HEAD

    postDeviceResource(di, resourceId, payload) {
        if (di === switchDeviceDi){
=======
    
    /**
     * Updates the specified resource with the provided payload.
     */
    postDeviceResource(di, resourceId, payload) {
        if (di === this.controlId){
>>>>>>> 5022d88c
            var putPayload = resourceSchemaToProviderSchema(resourceId, payload);

            return this.smartThingsHub.putDeviceDetailsAsync(this.controlId, putPayload)
                .then((response) => {
                    var schema = providerSchemaToPlatformSchema(response, true);
<<<<<<< HEAD

=======
>>>>>>> 5022d88c
                    return findResource(schema, di, resourceId);
                });
        } else {
            throw new Error('NotFound');
        }
    }
<<<<<<< HEAD

    getDevicesPower(di) {
        return this.getDeviceResource(di, 'power');
=======
    
    getDevicesPower(di) {
        return this.getDeviceResource(this, di, 'power');
>>>>>>> 5022d88c
    }

    postDevicesPower(di, payload) {
        return this.postDeviceResource(di, 'power', payload);
    }

    postSubscribe(subscriptionInfo) {
        subscriptionInfo.controlId = this.controlId;
        return this.smartThingsHub.postSubscribe(subscriptionInfo);
    }

    deleteSubscribe(subscriptionInfo) {
        subscriptionInfo.controlId = this.controlId;
        return this.smartThingsHub._unsubscribe(subscriptionInfo);
    }
}

// Export the translator from the module.
module.exports = Translator;<|MERGE_RESOLUTION|>--- conflicted
+++ resolved
@@ -89,26 +89,9 @@
     }
 
     return result;
-<<<<<<< HEAD
-}
-
-
-function findResource(schema, di, resourceId) {
-    var entity = schema.entities.find((d) => {
-        return d.di === di;
-    });
-
-    var resource = entity.resources.find((r) => {
-        return r.id === resourceId;
-    });
-
-    return resource;
 }
 
 const switchDeviceDi = "d455d979-d1f9-430a-8a15-61c432eda4a2";
-=======
-} 
->>>>>>> 5022d88c
 
 // This translator class implements the 'org.opent2t.sample.binaryswitch.superpopular' interface.
 class Translator {
@@ -140,56 +123,29 @@
         }
     }
 
-<<<<<<< HEAD
     getDeviceResource(di, resourceId) {
         return this.get(true)
-=======
-    /**
-     * Finds a resource on a platform by the id
-     */
-    getDeviceResource(translator, di, resourceId) {
-        return translator.get(true)
->>>>>>> 5022d88c
             .then(response => {
                 return findResource(response, di, resourceId);
             });
     }
-<<<<<<< HEAD
 
     postDeviceResource(di, resourceId, payload) {
-        if (di === switchDeviceDi){
-=======
-    
-    /**
-     * Updates the specified resource with the provided payload.
-     */
-    postDeviceResource(di, resourceId, payload) {
-        if (di === this.controlId){
->>>>>>> 5022d88c
+        if (di === switchDeviceDi) {
             var putPayload = resourceSchemaToProviderSchema(resourceId, payload);
 
             return this.smartThingsHub.putDeviceDetailsAsync(this.controlId, putPayload)
                 .then((response) => {
                     var schema = providerSchemaToPlatformSchema(response, true);
-<<<<<<< HEAD
-
-=======
->>>>>>> 5022d88c
                     return findResource(schema, di, resourceId);
                 });
         } else {
             throw new Error('NotFound');
         }
     }
-<<<<<<< HEAD
 
     getDevicesPower(di) {
         return this.getDeviceResource(di, 'power');
-=======
-    
-    getDevicesPower(di) {
-        return this.getDeviceResource(this, di, 'power');
->>>>>>> 5022d88c
     }
 
     postDevicesPower(di, payload) {
