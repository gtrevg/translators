--- conflicted
+++ resolved
@@ -1,257 +1,193 @@
-'use strict';
-
-// This code uses ES2015 syntax that requires at least Node.js v4.
-// For Node.js ES2015 support details, reference http://node.green/
-
-function validateArgumentType(arg, argName, expectedType) {
-    if (typeof arg === 'undefined') {
-        throw new Error('Missing argument: ' + argName + '. ' +
-            'Expected type: ' + expectedType + '.');
-    } else if (typeof arg !== expectedType) {
-        throw new Error('Invalid argument: ' + argName + '. ' +
-            'Expected type: ' + expectedType + ', got: ' + (typeof arg));
-    }
-}
-
-/**
- * Finds a resource for an entity in a schema
- */
-function findResource(schema, di, resourceId) {
-    // Find the entity by the unique di 
-    var entity = schema.entities.find((d) => {
-        return d.di === di;
-    });
-
-    if (!entity) throw new Error('Entity - ' + di + ' not found.');
-
-    var resource = entity.resources.find((r) => {
-        return r.id === resourceId;
-    });
-
-    if (!resource) throw new Error('Resource with resourceId \"' + resourceId + '\" not found.');
-    return resource;
-}
-
-// Wink does not always populate every desired_state property, but last_reading doesn't necessarily
-// update as soon as we send our PUT request. Instead of relying just on one state or the other,
-// we use this StateReader class to read from desired_state if it is there, and fall back to last_reading
-// if it is not.
-class StateReader {
-    constructor(desired_state, last_reading) {
-        this.desired_state = desired_state;
-        this.last_reading = last_reading;
-    }
-
-    get(state) {
-        if (this.desired_state[state] !== undefined) {
-            return this.desired_state[state];
-        }
-        else {
-            return this.last_reading[state];
-        }
-    }
-}
-
-// Helper method to convert the provider schema to the platform schema.
-function providerSchemaToPlatformSchema(providerSchema, expand) {
-    var stateReader = new StateReader(providerSchema.desired_state, providerSchema.last_reading);
-
-    var powered = stateReader.get('powered');
-
-    var power = {
-        href: '/power',
-        rt: ['oic.r.switch.binary'],
-        if: ['oic.if.a', 'oic.if.baseline']
-    };
-    
-    if (expand) {
-        power.id = 'power';
-        power.value = powered;
-    }
-
-    return {
-        opent2t: {
-            schema: 'org.opent2t.sample.binaryswitch.superpopular',
-            translator: 'opent2t-translator-com-wink-binaryswitch',
-<<<<<<< HEAD
-            controlId: providerSchema['object_id']
-=======
-            controlId: providerSchema.binary_switch_id
->>>>>>> 5022d88c
-        },
-        pi: providerSchema['uuid'],
-        mnmn: providerSchema['device_manufacturer'],
-        mnmo: providerSchema['manufacturer_device_model'],
-        n: providerSchema['name'],
-        rt: ['org.opent2t.sample.binaryswitch.superpopular'],
-        entities: [
-            {
-                rt: ['oic.d.smartplug'],
-                di: smartplugDeviceDi,
-                resources: [
-                    power
-                ]
-            }
-        ]
-    };
-}
-
-// Helper method to convert the translator schema to the device schema.
-function resourceSchemaToProviderSchema(resourceId, resourceSchema) {
-
-    // build the object with desired state
-    var result = { 'desired_state': {} };
-    var desired_state = result.desired_state;
-
-    if ('power' === resourceId) {
-        desired_state['powered'] = resourceSchema.value;
-    }
-
-    return result;
-}
-
-<<<<<<< HEAD
-function findResource(schema, di, resourceId) {
-    var entity = schema.entities.find((d) => {
-        return d.di === di;
-    });
-
-    var resource = entity.resources.find((r) => {
-        return r.id === resourceId;
-    });
-
-    return resource;
-}
-
-const deviceType = 'binary_switches';
-
-=======
->>>>>>> 5022d88c
-// Each device in the platform has its own static identifier
-const smartplugDeviceDi = 'F85B0738-6EC0-4A8B-A95A-503B6F2CA0D8';
-
-// This translator class implements the 'org.opent2t.sample.binaryswitch.superpopular' interface.
-class Translator {
-
-    constructor(deviceInfo) {
-        console.log('Wink Binary Switch initializing...');
-
-        validateArgumentType(deviceInfo, "deviceInfo", "object");
-        
-<<<<<<< HEAD
-        this.winkControlId = deviceInfo.deviceInfo.opent2t.controlId;
-=======
-        this.controlId = deviceInfo.deviceInfo.opent2t.controlId;
-        this.deviceType = 'binary_switches';
->>>>>>> 5022d88c
-        this.winkHub = deviceInfo.hub;
-
-        console.log('Wink Binary Switch initializing...Done');
-    }
-
-
-    /**
-     * Queries the entire state of the binary switch
-     * and returns an object that maps to the json schema org.opent2t.sample.binaryswitch.superpopular
-     */
-    get(expand, payload) {
-        if (payload) {
-            return  providerSchemaToPlatformSchema(payload, expand);
-        }
-        else {
-<<<<<<< HEAD
-            return this.winkHub.getDeviceDetailsAsync(deviceType, this.winkControlId)
-=======
-            return this.winkHub.getDeviceDetailsAsync(this.deviceType, this.controlId)
->>>>>>> 5022d88c
-                .then((response) => {
-                    return providerSchemaToPlatformSchema(response.data, expand);
-                });
-        }
-    }
-
-    /**
-     * Finds a resource on a platform by the id
-     */
-    getDeviceResource(translator, di, resourceId) {
-        return translator.get(true)
-            .then(response => {
-                return findResource(response, di, resourceId);
-            });
-    }
-
-    /**
-     * Updates the specified resource with the provided payload.
-     */
-    postDeviceResource(di, resourceId, payload) {
-        if (di === smartplugDeviceDi) {
-            var putPayload = resourceSchemaToProviderSchema(resourceId, payload);
-
-            return this.winkHub.putDeviceDetailsAsync(this.deviceType, this.controlId, putPayload)
-                .then((response) => {
-                    var schema = providerSchemaToPlatformSchema(response.data, true);
-
-                    return findResource(schema, di, resourceId);
-                });
-        }
-    }
-
-
-    getDevicesPower(di) {
-<<<<<<< HEAD
-        return this.getDeviceResource(di, 'power');
-=======
-        return this.getDeviceResource(this, di, 'power');
->>>>>>> 5022d88c
-    }
-
-    postDevicesPower(di, payload) {
-        return this.postDeviceResource(di, 'power', payload);
-    }
-
-    postSubscribe(subscriptionInfo) {
-<<<<<<< HEAD
-        subscriptionInfo.deviceId = this.winkControlId;
-        subscriptionInfo.deviceType = deviceType;
-=======
-        subscriptionInfo.deviceId = this.controlId;
-        subscriptionInfo.deviceType = this.deviceType;
->>>>>>> 5022d88c
-        return this.winkHub.postSubscribe(subscriptionInfo);
-    }
-
-    deleteSubscribe(subscriptionInfo) {
-<<<<<<< HEAD
-        subscriptionInfo.deviceId = this.winkControlId;
-        subscriptionInfo.deviceType = deviceType;
-        return this.winkHub._unsubscribe(subscriptionInfo);
-    }
-
-    getDeviceResource(di, resourceId) {
-        return this.get(true)
-            .then(response => {
-                return findResource(response, di, resourceId);
-            });
-    }
-
-    postDeviceResource(di, resourceId, payload) {
-        if (di === smartplugDeviceDi) {
-            var putPayload = resourceSchemaToProviderSchema(resourceId, payload);
-
-            return this.winkHub.putDeviceDetailsAsync(deviceType, this.winkControlId, putPayload)
-                .then((response) => {
-                    var schema = providerSchemaToPlatformSchema(response.data, true);
-
-                    return findResource(schema, di, resourceId);
-                });
-        }
-=======
-        subscriptionInfo.deviceId = this.controlId;
-        subscriptionInfo.deviceType = this.deviceType;
-        return this.winkHub._unsubscribe(subscriptionInfo);
->>>>>>> 5022d88c
-    }
-}
-
-// Export the translator from the module.
-module.exports = Translator;
+'use strict';
+
+// This code uses ES2015 syntax that requires at least Node.js v4.
+// For Node.js ES2015 support details, reference http://node.green/
+
+function validateArgumentType(arg, argName, expectedType) {
+    if (typeof arg === 'undefined') {
+        throw new Error('Missing argument: ' + argName + '. ' +
+            'Expected type: ' + expectedType + '.');
+    } else if (typeof arg !== expectedType) {
+        throw new Error('Invalid argument: ' + argName + '. ' +
+            'Expected type: ' + expectedType + ', got: ' + (typeof arg));
+    }
+}
+
+/**
+ * Finds a resource for an entity in a schema
+ */
+function findResource(schema, di, resourceId) {
+    // Find the entity by the unique di 
+    var entity = schema.entities.find((d) => {
+        return d.di === di;
+    });
+
+    if (!entity) throw new Error('Entity - ' + di + ' not found.');
+
+    var resource = entity.resources.find((r) => {
+        return r.id === resourceId;
+    });
+
+    if (!resource) throw new Error('Resource with resourceId \"' + resourceId + '\" not found.');
+    return resource;
+}
+
+// Wink does not always populate every desired_state property, but last_reading doesn't necessarily
+// update as soon as we send our PUT request. Instead of relying just on one state or the other,
+// we use this StateReader class to read from desired_state if it is there, and fall back to last_reading
+// if it is not.
+class StateReader {
+    constructor(desired_state, last_reading) {
+        this.desired_state = desired_state;
+        this.last_reading = last_reading;
+    }
+
+    get(state) {
+        if (this.desired_state[state] !== undefined) {
+            return this.desired_state[state];
+        }
+        else {
+            return this.last_reading[state];
+        }
+    }
+}
+
+// Helper method to convert the provider schema to the platform schema.
+function providerSchemaToPlatformSchema(providerSchema, expand) {
+    var stateReader = new StateReader(providerSchema.desired_state, providerSchema.last_reading);
+
+    var powered = stateReader.get('powered');
+
+    var power = {
+        href: '/power',
+        rt: ['oic.r.switch.binary'],
+        if: ['oic.if.a', 'oic.if.baseline']
+    };
+    
+    if (expand) {
+        power.id = 'power';
+        power.value = powered;
+    }
+
+    return {
+        opent2t: {
+            schema: 'org.opent2t.sample.binaryswitch.superpopular',
+            translator: 'opent2t-translator-com-wink-binaryswitch',
+            controlId: providerSchema.binary_switch_id
+        },
+        pi: providerSchema['uuid'],
+        mnmn: providerSchema['device_manufacturer'],
+        mnmo: providerSchema['manufacturer_device_model'],
+        n: providerSchema['name'],
+        rt: ['org.opent2t.sample.binaryswitch.superpopular'],
+        entities: [
+            {
+                rt: ['oic.d.smartplug'],
+                di: smartplugDeviceDi,
+                resources: [
+                    power
+                ]
+            }
+        ]
+    };
+}
+
+// Helper method to convert the translator schema to the device schema.
+function resourceSchemaToProviderSchema(resourceId, resourceSchema) {
+
+    // build the object with desired state
+    var result = { 'desired_state': {} };
+    var desired_state = result.desired_state;
+
+    if ('power' === resourceId) {
+        desired_state['powered'] = resourceSchema.value;
+    }
+
+    return result;
+}
+
+// Each device in the platform has its own static identifier
+const smartplugDeviceDi = 'F85B0738-6EC0-4A8B-A95A-503B6F2CA0D8';
+
+// This translator class implements the 'org.opent2t.sample.binaryswitch.superpopular' interface.
+class Translator {
+
+    constructor(deviceInfo) {
+        console.log('Wink Binary Switch initializing...');
+
+        validateArgumentType(deviceInfo, "deviceInfo", "object");
+        
+        this.controlId = deviceInfo.deviceInfo.opent2t.controlId;
+        this.deviceType = 'binary_switches';
+        this.winkHub = deviceInfo.hub;
+
+        console.log('Wink Binary Switch initializing...Done');
+    }
+
+
+    /**
+     * Queries the entire state of the binary switch
+     * and returns an object that maps to the json schema org.opent2t.sample.binaryswitch.superpopular
+     */
+    get(expand, payload) {
+        if (payload) {
+            return  providerSchemaToPlatformSchema(payload, expand);
+        }
+        else {
+            return this.winkHub.getDeviceDetailsAsync(this.deviceType, this.controlId)
+                .then((response) => {
+                    return providerSchemaToPlatformSchema(response.data, expand);
+                });
+        }
+    }
+
+    /**
+     * Finds a resource on a platform by the id
+     */
+    getDeviceResource(di, resourceId) {
+        return this.get(true)
+            .then(response => {
+                return findResource(response, di, resourceId);
+            });
+    }
+
+    /**
+     * Updates the specified resource with the provided payload.
+     */
+    postDeviceResource(di, resourceId, payload) {
+        if (di === smartplugDeviceDi) {
+            var putPayload = resourceSchemaToProviderSchema(resourceId, payload);
+
+            return this.winkHub.putDeviceDetailsAsync(this.deviceType, this.controlId, putPayload)
+                .then((response) => {
+                    var schema = providerSchemaToPlatformSchema(response.data, true);
+
+                    return findResource(schema, di, resourceId);
+                });
+        }
+    }
+
+
+    getDevicesPower(di) {
+        return this.getDeviceResource(di, 'power');
+    }
+
+    postDevicesPower(di, payload) {
+        return this.postDeviceResource(di, 'power', payload);
+    }
+
+    postSubscribe(subscriptionInfo) {
+        subscriptionInfo.deviceId = this.controlId;
+        subscriptionInfo.deviceType = this.deviceType;
+        return this.winkHub.postSubscribe(subscriptionInfo);
+    }
+
+    deleteSubscribe(subscriptionInfo) {
+        subscriptionInfo.deviceId = this.controlId;
+        subscriptionInfo.deviceType = this.deviceType;
+        return this.winkHub._unsubscribe(subscriptionInfo);
+    }
+}
+
+// Export the translator from the module.
+module.exports = Translator;