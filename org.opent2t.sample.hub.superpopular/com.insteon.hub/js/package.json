--- conflicted
+++ resolved
@@ -1,10 +1,6 @@
 {
   "name": "opent2t-translator-com-insteon-hub",
-<<<<<<< HEAD
-  "version": "0.3.2",
-=======
   "version": "1.4.0",
->>>>>>> 32fe19c8
   "description": "Insteon Hub",
   "license": "MIT",
   "main": "thingTranslator.js",
