--- conflicted
+++ resolved
@@ -67,13 +67,7 @@
                     var deviceData = data;
 
                     // get the opent2t schema and translator for the insteon device
-<<<<<<< HEAD
-                    var opent2tInfo = this._getOpent2tInfo(
-                        deviceData.DevCat, deviceData.SubCat.toString(16).toUpperCase());
-                   
-=======
                     var opent2tInfo = this._getOpent2tInfo(deviceData);
->>>>>>> 08d7144c
                     if (opent2tInfo !== undefined) // we support the device
                     {
                         // set the opent2t info for the wink device
@@ -110,14 +104,9 @@
                                                     }
                                                     break;
                                             }
-<<<<<<< HEAD
-                                        } else {
-                                            this.ConsoleLogger.warn("Failed to get deviceStatus: ", deviceStatus);  //failed to get device status
-=======
 
                                         } else if (deviceStatus.status === 'failed') {
                                             deviceData['Reachable'] = false;
->>>>>>> 08d7144c
                                         }
                                         
                                         // Create a translator for this device and get the platform information, possibly expanded
@@ -446,16 +435,10 @@
                                 this._throwError('Internal Error - Insteon command timeout.');
                             }
                     }
-<<<<<<< HEAD
-                });
-            });
-        }
-=======
                 })
                 .catch((err) => { console.log(err); });
-        });
-    }
->>>>>>> 08d7144c
+            });
+        }
     
     /**
      * Internal helper method which makes the actual request to the insteon service
