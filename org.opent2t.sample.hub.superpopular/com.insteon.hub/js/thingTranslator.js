--- conflicted
+++ resolved
@@ -177,13 +177,6 @@
 
                 return this._authTokens;
                 
-<<<<<<< HEAD
-            }).catch(function (err) {
-                this.ConsoleLogger.error(`Request failed to: ${options.method}- ${options.url}`);
-                this.ConsoleLogger.error(`"Error            : ${err.statusCode} - ${err.response.statusMessage}`);
-                throw err;
-=======
->>>>>>> 6ec8323c
             });
     }
 
@@ -412,13 +405,6 @@
                     } else {
                         return response;
                     }
-<<<<<<< HEAD
-                })
-                .catch((err) => {
-                    this.ConsoleLogger.error("Error running Insteon command: ", err); 
-=======
->>>>>>> 6ec8323c
-                });
         });
     }
     
@@ -464,15 +450,6 @@
                 } else {
                     return JSON.parse(body);
                 }
-<<<<<<< HEAD
-            })
-            .catch(function (err) {
-                this.ConsoleLogger.error(`Request failed to: ${options.method}- ${options.url}`);
-                this.ConsoleLogger.error(`"Error            : ${err.statusCode} - ${err.response.statusMessage}`);
-                // todo auto refresh in specific cases, issue 74
-                throw err;
-=======
->>>>>>> 6ec8323c
             });
     }
 }
