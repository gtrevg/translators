var test = require('ava');
var OpenT2T = require('opent2t').OpenT2T;
var config = require('./testConfig');
var translatorPath = require('path').join(__dirname, '..');

var OpenT2TLogger = require('opent2t').Logger;
var logger = new OpenT2TLogger("info");  
logger.verbose("Config:");
logger.verbose(JSON.stringify(config, null, 2));
var opent2t = new OpenT2T(logger);

///
/// Run a series of tests to validate the translator
///

// Get
test.serial('Get', t => {

    return opent2t.createTranslatorAsync(translatorPath, 'thingTranslator', config)
        .then(translator => {
            // TEST: translator is valid
            t.is(typeof translator, 'object') && t.truthy(translator);
            return opent2t.invokeMethodAsync(translator, 'org.opent2t.sample.hub.superpopular', 'getPlatforms', [true])
                .then((hub) => {
<<<<<<< HEAD

                    logger.verbose("Hub:");
                    logger.verbose(JSON.stringify(hub, null, 2));
=======
                    
                    console.log("Hub schema:");
                    console.log(JSON.stringify(hub.schema, null, 2));
                    console.log("Hub Platforms:");
                    console.log(JSON.stringify(hub.platforms, null, 2));
                    console.log("Hub Errors:");
                    console.log(hub.errors);
>>>>>>> acede89e

                    // TEST: something was returned
                    t.truthy(hub);

                    // TEST: hub has devices
                    t.truthy(hub.platforms);
                    t.true(hub.platforms.length > 0);
                });
        });
});<|MERGE_RESOLUTION|>--- conflicted
+++ resolved
@@ -22,11 +22,6 @@
             t.is(typeof translator, 'object') && t.truthy(translator);
             return opent2t.invokeMethodAsync(translator, 'org.opent2t.sample.hub.superpopular', 'getPlatforms', [true])
                 .then((hub) => {
-<<<<<<< HEAD
-
-                    logger.verbose("Hub:");
-                    logger.verbose(JSON.stringify(hub, null, 2));
-=======
                     
                     console.log("Hub schema:");
                     console.log(JSON.stringify(hub.schema, null, 2));
@@ -34,7 +29,6 @@
                     console.log(JSON.stringify(hub.platforms, null, 2));
                     console.log("Hub Errors:");
                     console.log(hub.errors);
->>>>>>> acede89e
 
                     // TEST: something was returned
                     t.truthy(hub);
