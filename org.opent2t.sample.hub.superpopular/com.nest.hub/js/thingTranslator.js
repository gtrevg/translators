// This code uses ES2015 syntax that requires at least Node.js v4.
// For Node.js ES2015 support details, reference http://node.green/

"use strict";
var OpenT2T = require('opent2t').OpenT2T;
var OpenT2TError = require('opent2t').OpenT2TError;
var OpenT2TConstants = require('opent2t').OpenT2TConstants;
var Firebase = require("firebase");
var OpenT2TLogger = require('opent2t').Logger;
var promiseReflect = require('promise-reflect'); // Allows Promise.all to wait for all promises to complete 

/**
* This translator class implements the "Hub" interface.
*/
class Translator {
    constructor(authTokens, logLevel = "info") {
        this._authTokens = authTokens;
        this._baseUrl = "https://developer-api.nest.com";
        this._devicesPath = 'devices/';
        this._structPath = 'structures/';
        this._name = "Nest Hub";
        this._firebaseRef = new Firebase(this._baseUrl);
        this._firebaseRef.authWithCustomToken(this._authTokens['access'].token);
        this.ConsoleLogger = new OpenT2TLogger(logLevel);
    }

    /**
     * Get the hub definition and devices
     */
    get(expand, payload) {
        return this.getPlatforms(expand, payload);
    }

    /**
     * Get the list of devices discovered through the hub.
     */
    getPlatforms(expand, payload) {
        if(payload !== undefined){
            return this._providerSchemaToPlatformSchema( payload, expand );
        } else {
            return this._firebaseRef.child(this._devicesPath).once('value').then((snapshot) => {
                return this._providerSchemaToPlatformSchema(snapshot.val(), expand);
            });
        }
    }

    /* eslint no-unused-vars: "off" */

    /**
     * Refreshes the OAuth token for the hub by returning the existing access token. 
     * does not support refresh tokens, because Nest access tokens are effectively non-expiring (about 10 years)
     * https://developers.nest.com/documentation/cloud/authorization-reference
     */
    refreshAuthToken(authInfo) {
        return this._authTokens;
    }


    /**
     * Subscribe to notifications for a platform.
     * This function is intended to be called by the platform translator for initial subscription,
     * and on the hub translator (this) for verification.

     */
    _subscribe(subscriptionInfo) {
        // Error case: waiting for design decision
        throw new OpenT2TError(501, OpenT2TConstants.NotImplemented);
    }

    /**
     * Unsubscribe from a platform subscription.
     * This function is intended to be called by a platform translator
     */
    _unsubscribe(subscriptionInfo) {
        // Error case: waiting for design decision
        throw new OpenT2TError(501, OpenT2TConstants.NotImplemented);
    }
    /* eslint no-unused-vars: "warn" */

    /**
     * Translates an array of provider schemas into an opent2t/OCF representations
     */
    _providerSchemaToPlatformSchema(providerSchemas, expand) {
        var platformPromises = [];
        var toReturn = {
            schema: "org.opent2t.sample.hub.superpopular",
            platforms: [],
            errors: []
        };


        if(providerSchemas.thermostats !== undefined){

            // get the opent2t schema and translator for Nest thermostat
            var opent2tInfo = { 
                "schema": 'org.opent2t.sample.thermostat.superpopular',
                "translator": "opent2t-translator-com-nest-thermostat"
            };

            var nestThermostatIds = Object.keys(providerSchemas.thermostats);
            nestThermostatIds.forEach((nestThermostatId) => {

                var nestThermostat = providerSchemas.thermostats[nestThermostatId];

                // set the opent2t info for the Nest Device
                var deviceInfo = {};
                deviceInfo.opent2t = {};
                deviceInfo.opent2t.controlId = nestThermostatId;
                deviceInfo.opent2t.structureId = nestThermostat['structure_id'];

                // Create a translator for this device and get the platform information, possibly expanded
                platformPromises.push(OpenT2T.createTranslatorAsync(opent2tInfo.translator, { 'deviceInfo': deviceInfo, 'hub': this })
                    .then((translator) => {
                        // Use get to translate the Nest formatted device that we already got in the previous request.
                        // We already have this data, so no need to make an unnecesary request over the wire.
                        var deviceSchema = providerSchemas.thermostats[nestThermostatId];
                        return this._getAwayMode(nestThermostat['structure_id']).then((result) => {
                            deviceSchema.away = result;
                            return OpenT2T.invokeMethodAsync(translator, opent2tInfo.schema, 'get', [expand, nestThermostat])
                                .then((platformResponse) => {
                                    return Promise.resolve(platformResponse);
                                });
                        });
                    }).catch((err) => {
<<<<<<< HEAD
=======
                        // Being logged in HubController already
>>>>>>> 5efc5cec
                        return Promise.reject(err);
                    }));
            });
        }

<<<<<<< HEAD
        // Return a promise for all platform translations
        // Mapping to promiseReflect will allow all promises to complete, regardless of resolution/rejection
        // Rejections will be converted to OpenT2TErrors and returned along with any valid platform translations.
        return Promise.all(platformPromises.map(promiseReflect))
            .then((values) => {
                // Resolved promises will be succesfully translated platforms
                toReturn.platforms = values.filter(v => v.status == 'resolved').map(p => { return p.data; });
                toReturn.errors = toReturn.errors.concat(values.filter(v => v.status === 'rejected').map(r => {
                    return r.error.name !== 'OpenT2TError' ? new OpenT2TError(500, r.error) : r.error;
                }));
                return toReturn;
            });
=======
        return Promise.all(platformPromises)
                .then((platforms) => {
                    var toReturn = {};
                    toReturn.schema = "org.opent2t.sample.hub.superpopular";
                    toReturn.platforms = [];
                    for (var i = 0; i < platforms.length; i++) {
                        if (platforms[i] !== undefined) {
                            toReturn.platforms.push(platforms[i]);
                        }
                    }
                    return toReturn;
                });
>>>>>>> 5efc5cec
    }

    /**
     * Get the name of the hub.  Ties to the n property from oic.core
     */
    getN() {
        return this._name;
    }

    /**
     * Gets device details (all fields), response formatted per nest api
     */
    getDeviceDetailsAsync(deviceType, deviceId) {
        return this._firebaseRef.child(this._devicesPath + deviceType + '/' +deviceId).once('value').then((snapshot) => {
            var deviceSchema = snapshot.val();
            return this._getAwayMode(deviceSchema['structure_id']).then((result) => {
                deviceSchema.away = result;
                return deviceSchema;
            });
        });
    }

    /**
     * Puts device details (all fields) payload formatted per nest api
     */
    putDeviceDetailsAsync(deviceType, deviceId, putPayload) {
        var propertyName = Object.keys(putPayload);
        var path = this._devicesPath + deviceType + '/' + deviceId + '/' + propertyName[0];
        return this._firebaseRef.child(path).set(putPayload[propertyName[0]]).then((response) => {
            if (response === undefined) { //success
                var result = {
                    device_id:deviceId
                };
                result[propertyName] = putPayload[propertyName[0]];
                
                //get temperature scale
                if (propertyName[0].includes('_temperature_')) {
                    result['temperature_scale'] = propertyName[0].charAt(propertyName[0].length -1);
                }
                return result;
            }
        }).catch(function (err) {
            var str = err.toString();
            var startInd = str.indexOf('{');
            var endInd = str.lastIndexOf('}');
            var errorMsg = JSON.parse(str.substring(startInd, endInd + 1));
            this.ConsoleLogger.error(`Ran into error in putDeviceDetailsAsync: ${errorMsg.error}`);
            return Promise.reject(errorMsg.error);        
        }.bind(this));
    }
    
    /**
     * Internal Helper function to get the away status for structure with structureId
     */
    _getAwayMode(structureId) {
        return this._firebaseRef.child(this._structPath + structureId + '/away').once('value').then((snapshot) => {
            return snapshot.val();
        });
    }

    /**
     * Set the away status for structure with structureId
     */
    setAwayMode(structureId, deviceId, mode) {
        return this._firebaseRef.child(this._structPath + structureId + '/away').set(mode.away).then((response) => {
            if (response === undefined) { //success
                var result = {
                    device_id: deviceId
                };
                result.away = mode.away;
                return result;
            }
        }).catch(function (err) {
            var str = err.toString();
            var startInd = str.indexOf('{');
            var endInd = str.lastIndexOf('}');
            var errorMsg = JSON.parse(str.substring(startInd, endInd + 1));
            this.ConsoleLogger.error(`Ran into error in setAwayMode: ${errorMsg.error}`);
            return Promise.reject(errorMsg.error);        
        }.bind(this));
    }
}

module.exports = Translator;<|MERGE_RESOLUTION|>--- conflicted
+++ resolved
@@ -122,16 +122,11 @@
                                 });
                         });
                     }).catch((err) => {
-<<<<<<< HEAD
-=======
-                        // Being logged in HubController already
->>>>>>> 5efc5cec
                         return Promise.reject(err);
                     }));
             });
         }
 
-<<<<<<< HEAD
         // Return a promise for all platform translations
         // Mapping to promiseReflect will allow all promises to complete, regardless of resolution/rejection
         // Rejections will be converted to OpenT2TErrors and returned along with any valid platform translations.
@@ -144,20 +139,6 @@
                 }));
                 return toReturn;
             });
-=======
-        return Promise.all(platformPromises)
-                .then((platforms) => {
-                    var toReturn = {};
-                    toReturn.schema = "org.opent2t.sample.hub.superpopular";
-                    toReturn.platforms = [];
-                    for (var i = 0; i < platforms.length; i++) {
-                        if (platforms[i] !== undefined) {
-                            toReturn.platforms.push(platforms[i]);
-                        }
-                    }
-                    return toReturn;
-                });
->>>>>>> 5efc5cec
     }
 
     /**
