--- conflicted
+++ resolved
@@ -171,13 +171,8 @@
             var startInd = str.indexOf('{');
             var endInd = str.lastIndexOf('}');
             var errorMsg = JSON.parse(str.substring(startInd, endInd + 1));
-<<<<<<< HEAD
             this.ConsoleLogger.error("Ran into error in putDeviceDetailsAsync: ", errorMsg.error);
-            throw new Error(errorMsg.error);
-=======
-            return Promise.reject(errorMsg.error);
->>>>>>> 6ec8323c
-        });
+            return Promise.reject(errorMsg.error);        });
     }
     
     /**
@@ -206,13 +201,8 @@
             var startInd = str.indexOf('{');
             var endInd = str.lastIndexOf('}');
             var errorMsg = JSON.parse(str.substring(startInd, endInd + 1));
-<<<<<<< HEAD
             this.ConsoleLogger.error("Ran into error in setAwayMode: ", errorMsg.error);
-            throw new Error(errorMsg.error);
-=======
-            return Promise.reject(errorMsg.error);
->>>>>>> 6ec8323c
-        });
+            return Promise.reject(errorMsg.error);        });
     }
 }
 
