definition(
    name: "<PLACEHOLDER: Your App Name>",
    namespace: "<PLACEHOLDER: Your App Namespace>",
    author: "<PLACEHOLDER: Your Username>",
    description: "<PLACEHOLDER: Your App Description>",
    category: "SmartThings Labs",
    iconUrl: "https://s3.amazonaws.com/smartapp-icons/Convenience/Cat-Convenience.png",
    iconX2Url: "https://s3.amazonaws.com/smartapp-icons/Convenience/Cat-Convenience@2x.png",
    iconX3Url: "https://s3.amazonaws.com/smartapp-icons/Convenience/Cat-Convenience@2x.png",
    oauth: true)

/** --------------------+---------------+-----------------------+------------------------------------
 *  Device Type         | Attribute Name| Commands              | Attribute Values
 *  --------------------+---------------+-----------------------+------------------------------------
 *  switches            | switch        | on, off               | on, off
 *  motionSensors       | motion        |                       | active, inactive
 *  contactSensors      | contact       |                       | open, closed
 *  presenceSensors     | presence      |                       | present, 'not present'
 *  temperatureSensors  | temperature   |                       | <numeric, F or C according to unit>
 *  accelerationSensors | acceleration  |                       | active, inactive
 *  waterSensors        | water         |                       | wet, dry
 *  lightSensors        | illuminance   |                       | <numeric, lux>
 *  humiditySensors     | humidity      |                       | <numeric, percent>
 *  locks               | lock          | lock, unlock          | locked, unlocked
 *  garageDoors         | door          | open, close           | unknown, closed, open, closing, opening
 *  cameras             | image         | take                  | <String>
 *  thermostats         | thermostat    | setHeatingSetpoint,   | temperature, heatingSetpoint, coolingSetpoint,
 *                      |               | setCoolingSetpoint,   | thermostatSetpoint, thermostatMode,
 *                      |               | off, heat, cool, auto,| thermostatFanMode, thermostatOperatingState
 *                      |               | emergencyHeat,        |
 *                      |               | setThermostatMode,    |
 *                      |               | fanOn, fanAuto,       |
 *                      |               | fanCirculate,         |
 *                      |               | setThermostatFanMode  |
 *  --------------------+---------------+-----------------------+------------------------------------
 */

//Device Inputs
preferences {
	section("Allow <PLACEHOLDER: Your App Name> to control these things...") {
		input "contactSensors", "capability.contactSensor", title: "Which Contact Sensors", multiple: true, required: false, hideWhenEmpty: true
		input "garageDoors", "capability.garageDoorControl", title: "Which Garage Doors?", multiple: true, required: false, hideWhenEmpty: true
 		input "locks", "capability.lock", title: "Which Locks?", multiple: true, required: false, hideWhenEmpty: true
		input "cameras", "capability.videoCapture", title: "Which Cameras?",  multiple: true, required: false, hideWhenEmpty: true
		input "motionSensors", "capability.motionSensor", title: "Which Motion Sensors?", multiple: true, required: false, hideWhenEmpty: true
		input "presenceSensors", "capability.presenceSensor", title: "Which Presence Sensors", multiple: true, required: false, hideWhenEmpty: true
		input "switches", "capability.switch", title: "Which Switches and Lights?", multiple: true, required: false, hideWhenEmpty: true
		input "thermostats", "capability.thermostat", title: "Which Thermostat?", multiple: true, required: false, hideWhenEmpty: true
		input "waterSensors", "capability.waterSensor", title: "Which Water Leak Sensors?", multiple: true, required: false, hideWhenEmpty: true
	}
}

def getInputs() {
	def inputList = []
	inputList += contactSensors?: []
	inputList += garageDoors?: []
	inputList += locks?: []
	inputList += cameras?: []
	inputList += motionSensors?: []
	inputList += presenceSensors?: []
	inputList += switches?: []
	inputList += thermostats?: []
	inputList += waterSensors?: []
    return inputList
}

//API external Endpoints
mappings {
	path("/devices") {
		action: [
			GET: "getDevices"
		]
	}
	path("/devices/:id") {
		action: [
			GET: "getDevice"
		]
	}
	path("/update/:id") {
		action: [
		  PUT: "updateDevice"
		]
	}
	 path("/subscription") {
		action: [
		  POST: "registerDeviceChange",
		  DELETE: "unregisterDeviceChange"
		]
	}
}

def installed() {
	log.debug "Installing with settings: ${settings}"
	initialize()
}

def updated() {
	log.debug "Updating with settings: ${settings}"
	log.debug "subscriptionMap state: ${state.subscriptionMap}"
	if(state.subscriptionMap == null){
		state.subscriptionMap = [:]
		log.debug "subscriptionMap created."
	}
	unsubscribe()
	registerSubscriptions()
}

def initialize() {
	log.debug "Initializing with settings: ${settings}"
	state.subscriptionMap = [:]
	log.debug "subscriptionMap created."
	registerSubscriptions()
}
//Subscribe events for all devices
def registerSubscriptions() {
	registerChangeHandler(inputs)
}

//Subscribe to events from a list of devices
def registerChangeHandler(myList) {
	myList.each { myDevice ->
		def theAtts = myDevice.supportedAttributes
		theAtts.each {att ->
			subscribe(myDevice, att.name, eventHandler)
			log.info "Subscribing for ${myDevice.displayName}.${att.name}"
		}
	}
}

//Endpoints function: Subscribe to events from a specific device
def registerDeviceChange() {
	def subcriptionEndpt = params.subscriptionURL
	def deviceId = params.deviceId
	def myDevice = findDevice(deviceId)
	if( myDevice == null ){
		httpError(404, "Cannot find device with device ID ${deviceId}.")
	}
    
	def theAtts = myDevice.supportedAttributes
	try {
		theAtts.each {att ->
			subscribe(myDevice, att.name, eventHandler)
		}
        	log.info "Subscribing for ${myDevice.displayName}"
        
        	if(subcriptionEndpt != null){
			if(state.subscriptionMap[deviceId] == null){
				state.subscriptionMap.put(deviceId, [subcriptionEndpt]);
				log.info "Added subcription URL: ${subcriptionEndpt} for ${myDevice.displayName}"
			}else if (!state.subscriptionMap[deviceId].contains(subcriptionEndpt)){
				state.subscriptionMap[deviceId] << subcriptionEndpt
				log.info "Added subcription URL: ${subcriptionEndpt} for ${myDevice.displayName}"
			}
        	}
	} catch (e) {
		httpError(500, "something went wrong: $e")
	}

	log.info "Current subscription map is ${state.subscriptionMap}"
	return ["succeed"]
}

//Endpoints function: Unsubscribe to events from a specific device
def unregisterDeviceChange() {
	def subcriptionEndpt = params.subscriptionURL
	def deviceId = params.deviceId
	def myDevice = findDevice(deviceId)
    
	if( myDevice == null ){
		httpError(404, "Cannot find device with device ID ${deviceId}.")
	}
    
	try {
		if(subcriptionEndpt != null && subcriptionEndpt != "undefined"){
			if (state.subscriptionMap[deviceId]?.contains(subcriptionEndpt)){
				if(state.subscriptionMap[deviceId].size() == 1){
					state.subscriptionMap.remove(deviceId)
				} else {
					state.subscriptionMap[deviceId].remove(subcriptionEndpt)
				}
				log.info "Removed subcription URL: ${subcriptionEndpt} for ${myDevice.displayName}"
			}
        	} else {
			unsubscribe(myDevice)
			state.subscriptionMap.remove(deviceId)
			log.info "Unsubscriping for ${myDevice.displayName}"
		}
	} catch (e) {
		httpError(500, "something went wrong: $e")
	}

	log.info "Current subscription map is ${state.subscriptionMap}" 
}

//When events are triggered, send HTTP post to web socket servers
def eventHandler(evt) {
	def evt_device = evt.device
	def evt_deviceType = getDeviceType(evt_device);
    def deviceInfo
    
<<<<<<< HEAD
	if(evt_deviceType == "thermostat") {
		deviceInfo = [name: evt_device.displayName, id: evt_device.id, status:evt_device.status, deviceType:evt_deviceType, manufacturer:evt_device.manufacturerName, model:evt_device.modelName, attributes: deviceAttributeList(evt_device, evt_deviceType), locationMode: getLocationModeInfo()]
	} else {
		deviceInfo = [name: evt_device.displayName, id: evt_device.id, status:evt_device.status, deviceType:evt_deviceType, manufacturer:evt_device.manufacturerName, model:evt_device.modelName, attributes: deviceAttributeList(evt_device, evt_deviceType)]
	}
    
	def params = [ body: [ deviceInfo ] ]
    
	if(evt.data != null){
		def evtData = parseJson(evt.data)
		log.info "Received event for ${evt_device.displayName}, data: ${evtData},  description: ${evt.descriptionText}"
=======
    if(evt_deviceType == "thermostat")
	{
		deviceInfo = [name: evt_device.displayName, id: evt_device.id, status:evt_device.status, deviceType:evt_deviceType, manufacturer:evt_device.manufacturerName, model:evt_device.modelName, attributes: deviceAttributeList(evt_device, evt_deviceType), locationMode: getLocationModeInfo()] 
	}
	else
	{
		deviceInfo = [name: evt_device.displayName, id: evt_device.id, status:evt_device.status, deviceType:evt_deviceType, manufacturer:evt_device.manufacturerName, model:evt_device.modelName, attributes: deviceAttributeList(evt_device, evt_deviceType)]
>>>>>>> ad4797bf
	}
    
	//send event to all subcriptions urls
	log.debug "Current subscription urls for ${evt_device.displayName} is ${state.subscriptionMap[evt_device.id]}"
	state.subscriptionMap[evt_device.id].each {
		params.uri = "${it}"
		log.trace "POST URI: ${params.uri}"
		log.trace "Payload: ${params.body}"
		try{
			httpPostJson(params) { resp ->
				log.trace "response status code: ${resp.status}"
				log.trace "response data: ${resp.data}"
			}
		} catch (e) {
			log.error "something went wrong: $e"
		}
	}
}

//Endpoints function: return all device data in json format
def getDevices() {
	def deviceData = [] 
	inputs?.each {
		def deviceType = getDeviceType(it)
<<<<<<< HEAD
		if(deviceType == "thermostat") {
			deviceData << [name: it.displayName, id: it.id, status:it.status, deviceType:deviceType, manufacturer:it.manufacturerName, model:it.modelName, attributes: deviceAttributeList(it, deviceType), locationMode: getLocationModeInfo()]
		} else {
=======
		if(deviceType == "thermostat")
		{
			deviceData << [name: it.displayName, id: it.id, status:it.status, deviceType:deviceType, manufacturer:it.manufacturerName, model:it.modelName, attributes: deviceAttributeList(it, deviceType), locationMode: getLocationModeInfo()] 
		}
		else
		{
>>>>>>> ad4797bf
			deviceData << [name: it.displayName, id: it.id, status:it.status, deviceType:deviceType, manufacturer:it.manufacturerName, model:it.modelName, attributes: deviceAttributeList(it, deviceType)]
		} 
	}
 
	log.debug "getDevices, return: ${deviceData}"
	return deviceData
}

//Endpoints function: get device data
def getDevice() {	
	def it = findDevice(params.id)
	def deviceType = getDeviceType(it)
	def device
<<<<<<< HEAD
	if(deviceType == "thermostat") {
		device = [name: it.displayName, id: it.id, status:it.status, deviceType:deviceType, manufacturer:it.manufacturerName, model:it.modelName, attributes: deviceAttributeList(it,deviceType), locationMode: getLocationModeInfo()]
	} else {
		device = [name: it.displayName, id: it.id, status:it.status, deviceType:deviceType, manufacturer:it.manufacturerName, model:it.modelName, attributes: deviceAttributeList(it, deviceType)]
	}

=======
	if(deviceType == "thermostat")
	{
		device = [name: it.displayName, id: it.id, status:it.status, deviceType:deviceType, manufacturer:it.manufacturerName, model:it.modelName, attributes: deviceAttributeList(it,deviceType), locationMode: getLocationModeInfo()] 
	}
	else
	{
		device = [name: it.displayName, id: it.id, status:it.status, deviceType:deviceType, manufacturer:it.manufacturerName, model:it.modelName, attributes: deviceAttributeList(it, deviceType)]
	}   
>>>>>>> ad4797bf
	log.debug "getDevice, return: ${device}"
	return device
}

//Endpoints function: update device data
void updateDevice() {	
	def device = findDevice(params.id)
	request.JSON.each {   
		def command = it.key
		def value = it.value
		if (command){
			def commandList = mapDeviceCommands(command, value)
			command = commandList[0]
			value = commandList[1]
			
			if (command == "setAwayMode") {
				log.info "Setting away mode to ${value}"
				if (location.modes?.find {it.name == value}) {
					location.setMode(value)
				}
			}else if (command == "thermostatSetpoint"){
				switch(device.currentThermostatMode){
					case "cool":
						log.info "Update: ${device.displayName}, [${command}, ${value}]"
						device.setCoolingSetpoint(value)
						break
					case "heat":
					case "emergency heat":
						log.info "Update: ${device.displayName}, [${command}, ${value}]"
						device.setHeatingSetpoint(value)
						break
					default:
						httpError(501, "this mode: ${device.currentThermostatMode} does not allow changing thermostat setpoint.")
						break
				}
			}else if (!device) {
				log.error "updateDevice, Device not found"
				httpError(404, "Device not found")
			} else if (!device.hasCommand(command)) {
				log.error "updateDevice, Device does not have the command"
				httpError(404, "Device does not have such command")
			} else {
				if (command == "setColor") {
					log.info "Update: ${device.displayName}, [${command}, ${value}]"
					device."$command"(hex: value)
				} else if(value.isNumber()) {
					def intValue = value as Integer
					log.info "Update: ${device.displayName}, [${command}, ${intValue}(int)]"
					device."$command"(intValue)
				} else if (value){
					log.info "Update: ${device.displayName}, [${command}, ${value}]"
					device."$command"(value)
				} else {
					log.info "Update: ${device.displayName}, [${command}]"
					device."$command"()
				}
			}
		}
	}
}

/*** Private Functions ***/

//Return current location mode info
private getLocationModeInfo() {
	return [mode: location.mode, supported: location.modes.name]
}

//Map each device to a type given it's capabilities
private getDeviceType(device) {
	def deviceType
	def capabilities = device.capabilities
	log.debug "capabilities: [${device}, ${capabilities}]"
	log.debug "supported commands: [${device}, ${device.supportedCommands}]"
    
	//Loop through the device capability list to determine the device type.
	capabilities.each {capability ->
		switch(capability.name.toLowerCase())
		{
			case "switch":
				deviceType = "switch"

				//If the device also contains "Switch Level" capability, identify it as a "light" device.
				if (capabilities.any{it.name.toLowerCase() == "switch level"}){
                	
					//If the device also contains "Power Meter" capability, identify it as a "dimmerSwitch" device.
					if (capabilities.any{it.name.toLowerCase() == "power meter"}){
						deviceType = "dimmerSwitch"
						return deviceType
					} else {
						deviceType = "light"
						return deviceType
					}
				}
				break
			case "garageDoorControl":
				deviceType = "garageDoor"
				return deviceType
			case "lock":
				deviceType = "lock"
				return deviceType
			case "video camera":
				deviceType = "camera"
<<<<<<< HEAD
				return deviceType
			case "thermostat":
				deviceType = "thermostat"
				return deviceType    
			case "acceleration sensor":
			case "contact sensor":
			case "motion sensor":
			case "presence sensor":
			case "water sensor":
				deviceType = "genericSensor"
				return deviceType
=======
                return deviceType
			case "thermostat":
				deviceType = "thermostat"
                return deviceType    
            case "acceleration sensor":
			case "contact sensor":
            case "motion sensor":
			case "presence sensor":
			case "water sensor":
            	deviceType = "genericSensor"
                return deviceType
>>>>>>> ad4797bf
			default:
				break
		}
	}
	return deviceType
}

//Return a specific device give the device ID.
private findDevice(deviceId) {
	return inputs?.find { it.id == deviceId }
}
 
//Return a list of device attributes
private deviceAttributeList(device, deviceType) {
	def attributeList = [:]
	def allAttributes = device.supportedAttributes
	allAttributes.each { attribute ->
<<<<<<< HEAD
        	try {
			def currentState = device.currentState(attribute.name)
            		if(currentState != null ){
                		switch(attribute.name){
                    		case 'temperature':
                        		attributeList.putAll([ (attribute.name): currentState.value, 'temperatureScale':location.temperatureScale ])
                        		break;
	                    	default:
        	                	attributeList.putAll([(attribute.name): currentState.value ])
                	        	break;
                		}
                		if( deviceType == "genericSensor" ){
                    			def key = attribute.name + "_lastUpdated"
                			attributeList.putAll([ (key): currentState.isoDate ])
                		}
	            	} else {
            			attributeList.putAll([ (attribute.name): null ]);
            		}
=======
        try {
        	def currentState = device.currentState(attribute.name)
            if(currentState != null ){
                switch(attribute.name){
                    case 'temperature':
                        attributeList.putAll([ (attribute.name): currentState.value, 'temperatureScale':location.temperatureScale ])
                        break;
                    default:
                        attributeList.putAll([(attribute.name): currentState.value ])
                        break;
                }             
                if( deviceType == "genericSensor" ){
                    def key = attribute.name + "_lastUpdated"
                	attributeList.putAll([ (key): currentState.isoDate ])
                }               
            } else {
            	attributeList.putAll([ (attribute.name): null ]);
            }         
>>>>>>> ad4797bf
		} catch(e) {
			attributeList.putAll([ (attribute.name): null ]);
		}
	}
    return attributeList
}

//Map device command and value. 
//input command and value are from UWP,
//returns resultCommand and resultValue that corresponds with function and value in SmartApps
private mapDeviceCommands(command, value) {
	log.debug "mapDeviceCommands: [${command}, ${value}]"
	def resultCommand = command
	def resultValue = value
	switch (command) {
		case "switch":
			if (value == 1 || value == "1" || value == "on") {
				resultCommand = "on"
				resultValue = ""
			} else if (value == 0 || value == "0" || value == "off") {
				resultCommand = "off"
				resultValue = ""
			}
			break
		// light attributes
		case "level":
			resultCommand = "setLevel"
			resultValue = value
			break
		case "hue":
			resultCommand = "setHue"
			resultValue = value
			break
		case "saturation":
			resultCommand = "setSaturation"
			resultValue = value
			break
		case "colorTemperature":
			resultCommand = "setColorTemperature"
			resultValue = value
			break
		case "color":	
			resultCommand = "setColor"
			resultValue = value
		// thermostat attributes
		case "hvacMode":
			resultCommand = "setThermostatMode"
			resultValue = value
			break
		case "fanMode":
			resultCommand = "setThermostatFanMode"
			resultValue = value
			break
		case "awayMode":
			resultCommand = "setAwayMode"
			resultValue = value
			break
		case "coolingSetpoint":
			resultCommand = "setCoolingSetpoint"
			resultValue = value
			break
		case "heatingSetpoint":	
			resultCommand = "setHeatingSetpoint"
			resultValue = value
			break
		case "thermostatSetpoint":
			resultCommand = "thermostatSetpoint"
			resultValue = value
			break
		// lock attributes
		case "locked":
			if (value == 1 || value == "1" || value == "lock") {
				resultCommand = "lock"
				resultValue = ""
			}
			else if (value == 0 || value == "0" || value == "unlock") {
				resultCommand = "unlock"
				resultValue = ""
			}
			break
		default:
			break
	 }
	 
	 return [resultCommand,resultValue]
}<|MERGE_RESOLUTION|>--- conflicted
+++ resolved
@@ -198,7 +198,6 @@
 	def evt_deviceType = getDeviceType(evt_device);
     def deviceInfo
     
-<<<<<<< HEAD
 	if(evt_deviceType == "thermostat") {
 		deviceInfo = [name: evt_device.displayName, id: evt_device.id, status:evt_device.status, deviceType:evt_deviceType, manufacturer:evt_device.manufacturerName, model:evt_device.modelName, attributes: deviceAttributeList(evt_device, evt_deviceType), locationMode: getLocationModeInfo()]
 	} else {
@@ -210,15 +209,6 @@
 	if(evt.data != null){
 		def evtData = parseJson(evt.data)
 		log.info "Received event for ${evt_device.displayName}, data: ${evtData},  description: ${evt.descriptionText}"
-=======
-    if(evt_deviceType == "thermostat")
-	{
-		deviceInfo = [name: evt_device.displayName, id: evt_device.id, status:evt_device.status, deviceType:evt_deviceType, manufacturer:evt_device.manufacturerName, model:evt_device.modelName, attributes: deviceAttributeList(evt_device, evt_deviceType), locationMode: getLocationModeInfo()] 
-	}
-	else
-	{
-		deviceInfo = [name: evt_device.displayName, id: evt_device.id, status:evt_device.status, deviceType:evt_deviceType, manufacturer:evt_device.manufacturerName, model:evt_device.modelName, attributes: deviceAttributeList(evt_device, evt_deviceType)]
->>>>>>> ad4797bf
 	}
     
 	//send event to all subcriptions urls
@@ -243,18 +233,9 @@
 	def deviceData = [] 
 	inputs?.each {
 		def deviceType = getDeviceType(it)
-<<<<<<< HEAD
 		if(deviceType == "thermostat") {
 			deviceData << [name: it.displayName, id: it.id, status:it.status, deviceType:deviceType, manufacturer:it.manufacturerName, model:it.modelName, attributes: deviceAttributeList(it, deviceType), locationMode: getLocationModeInfo()]
 		} else {
-=======
-		if(deviceType == "thermostat")
-		{
-			deviceData << [name: it.displayName, id: it.id, status:it.status, deviceType:deviceType, manufacturer:it.manufacturerName, model:it.modelName, attributes: deviceAttributeList(it, deviceType), locationMode: getLocationModeInfo()] 
-		}
-		else
-		{
->>>>>>> ad4797bf
 			deviceData << [name: it.displayName, id: it.id, status:it.status, deviceType:deviceType, manufacturer:it.manufacturerName, model:it.modelName, attributes: deviceAttributeList(it, deviceType)]
 		} 
 	}
@@ -268,23 +249,12 @@
 	def it = findDevice(params.id)
 	def deviceType = getDeviceType(it)
 	def device
-<<<<<<< HEAD
 	if(deviceType == "thermostat") {
 		device = [name: it.displayName, id: it.id, status:it.status, deviceType:deviceType, manufacturer:it.manufacturerName, model:it.modelName, attributes: deviceAttributeList(it,deviceType), locationMode: getLocationModeInfo()]
 	} else {
 		device = [name: it.displayName, id: it.id, status:it.status, deviceType:deviceType, manufacturer:it.manufacturerName, model:it.modelName, attributes: deviceAttributeList(it, deviceType)]
 	}
 
-=======
-	if(deviceType == "thermostat")
-	{
-		device = [name: it.displayName, id: it.id, status:it.status, deviceType:deviceType, manufacturer:it.manufacturerName, model:it.modelName, attributes: deviceAttributeList(it,deviceType), locationMode: getLocationModeInfo()] 
-	}
-	else
-	{
-		device = [name: it.displayName, id: it.id, status:it.status, deviceType:deviceType, manufacturer:it.manufacturerName, model:it.modelName, attributes: deviceAttributeList(it, deviceType)]
-	}   
->>>>>>> ad4797bf
 	log.debug "getDevice, return: ${device}"
 	return device
 }
@@ -388,7 +358,6 @@
 				return deviceType
 			case "video camera":
 				deviceType = "camera"
-<<<<<<< HEAD
 				return deviceType
 			case "thermostat":
 				deviceType = "thermostat"
@@ -400,19 +369,6 @@
 			case "water sensor":
 				deviceType = "genericSensor"
 				return deviceType
-=======
-                return deviceType
-			case "thermostat":
-				deviceType = "thermostat"
-                return deviceType    
-            case "acceleration sensor":
-			case "contact sensor":
-            case "motion sensor":
-			case "presence sensor":
-			case "water sensor":
-            	deviceType = "genericSensor"
-                return deviceType
->>>>>>> ad4797bf
 			default:
 				break
 		}
@@ -430,7 +386,6 @@
 	def attributeList = [:]
 	def allAttributes = device.supportedAttributes
 	allAttributes.each { attribute ->
-<<<<<<< HEAD
         	try {
 			def currentState = device.currentState(attribute.name)
             		if(currentState != null ){
@@ -449,26 +404,6 @@
 	            	} else {
             			attributeList.putAll([ (attribute.name): null ]);
             		}
-=======
-        try {
-        	def currentState = device.currentState(attribute.name)
-            if(currentState != null ){
-                switch(attribute.name){
-                    case 'temperature':
-                        attributeList.putAll([ (attribute.name): currentState.value, 'temperatureScale':location.temperatureScale ])
-                        break;
-                    default:
-                        attributeList.putAll([(attribute.name): currentState.value ])
-                        break;
-                }             
-                if( deviceType == "genericSensor" ){
-                    def key = attribute.name + "_lastUpdated"
-                	attributeList.putAll([ (key): currentState.isoDate ])
-                }               
-            } else {
-            	attributeList.putAll([ (attribute.name): null ]);
-            }         
->>>>>>> ad4797bf
 		} catch(e) {
 			attributeList.putAll([ (attribute.name): null ]);
 		}
