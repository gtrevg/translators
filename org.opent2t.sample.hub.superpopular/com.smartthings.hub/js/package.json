{
  "name": "opent2t-translator-com-smartthings-hub",
  "version": "0.2.2",
  "description": "SmartThings Hub",
  "license": "MIT",
  "main": "thingTranslator.js",
  "files": [
    "thingTranslator.js",
    "package.json",
    "manifest.xml"
  ],
  "repository": {
    "type": "git",
    "url": "githttps://github.com/openT2T/translators.git"
  },
  "bugs": {
    "url": "https://github.com/openT2T/translators/issues"
  },
  "homepage": "https://github.com/openT2T/translators#readme",
  "dependencies": {
    "request": "^2.74.0",
    "request-promise": "^4.1.1",
<<<<<<< HEAD
    "opent2t": "^1.0.4",
=======
    "opent2t": "^1.0.3",
>>>>>>> 6ec8323c
    "opent2t-onboarding-org-opent2t-onboarding-smartthings": "^0.2.0"
  },
  "devDependencies": {
    "ava": "^0.18.2"
  }
}<|MERGE_RESOLUTION|>--- conflicted
+++ resolved
@@ -20,11 +20,7 @@
   "dependencies": {
     "request": "^2.74.0",
     "request-promise": "^4.1.1",
-<<<<<<< HEAD
     "opent2t": "^1.0.4",
-=======
-    "opent2t": "^1.0.3",
->>>>>>> 6ec8323c
     "opent2t-onboarding-org-opent2t-onboarding-smartthings": "^0.2.0"
   },
   "devDependencies": {
