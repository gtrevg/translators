// This code uses ES2015 syntax that requires at least Node.js v4.
// For Node.js ES2015 support details, reference http://node.green/

"use strict";
var request = require('request-promise');
var OpenT2T = require('opent2t').OpenT2T;

/**
* This translator class implements the "Hub" interface.
*/
class Translator {
    constructor(accessTokenInfo) {
        this._accessToken = accessTokenInfo;
        this._baseUrl = '';
        this._devicesPath = '/devices';
        this._updatePath = '/update';
        this._name = "SmartThings Hub"; // TODO: Can be pulled from OpenT2T global constants.
    }

    /**
     * Get the hub definition and devices
     */
    get(expand, payload) {
         return this.getPlatforms(expand, payload);
    }

    /**
     * Get the list of devices discovered through the hub.
     */
    getPlatforms(expand, payload) {
        if (payload != undefined) {
            return this._providerSchemaToPlatformSchema(payload, expand);
        }
        else {
            return this._hasValidEndpoint().then((isValid) => {
                if (isValid == false) return undefined;

                return this._makeRequest(this._devicesPath, 'GET')
                    .then((devices) => {
                        return this._providerSchemaToPlatformSchema(devices, expand);
                    });
            });
        }
    }

    /**
     * Get the name of the hub.  Ties to the n property from oic.core
     */
    getN() {
        return this._name;
    }

    /**
     * Gets device details (all fields)
     */
    getDeviceDetailsAsync(deviceId) {
        return this._hasValidEndpoint().then((isValid) => {
            if (isValid == false) return undefined;

            return this._makeRequest(this._devicesPath + '/' + deviceId, 'GET')
                .then((device) => {
                    return device;
                });
        });
    }

    /**
     * Puts device details (all fields) payload
     */
    putDeviceDetailsAsync(deviceId, putPayload) {
        return this._hasValidEndpoint().then((isValid) => {
            if (isValid == false) return undefined;

            var putPayloadString = JSON.stringify(putPayload);
            return this._makeRequest(this._updatePath + '/' + deviceId, 'PUT', putPayloadString)
                .then((result) => {
                    if (result === "succeed") {
                        return this.getDeviceDetailsAsync(deviceId);
                    }
                    return undefined;
                });
        });
    }

    /**
     * Refreshes the OAuth token for the hub: Since SmartThings access token lasts for 50 years, simply return the input access token.
     */
    refreshAuthToken(authInfo) {
        return this._accessToken;
<<<<<<< HEAD
    }


    /**
     * Subscribe to notifications for a platform.
     * This function is intended to be called by the platform translator for initial subscription,
     * and on the hub translator (this) for verification.
     */
    postSubscribe(subscriptionInfo) {
        return this._hasValidEndpoint().then((isValid) => {
            if (isValid == false) return undefined;

            var requestPath = '/subscription/' + subscriptionInfo.controlId;
            return this._makeRequest(requestPath, 'POST', '');
        });
    }

    /**
     * Unsubscribe from a platform subscription.
     * This function is intended to be called by a platform translator
     */
    _unsubscribe(subscriptionInfo) {
        return this._hasValidEndpoint().then((isValid) => {
            if (isValid == false) return undefined;

            var requestPath = '/subscription/' + subscriptionInfo.controlId;
            return this._makeRequest(requestPath, 'DELETE');
        });
    }

    /**
     * Translates an array of provider schemas into an opent2t/OCF representations
     */
    _providerSchemaToPlatformSchema(providerSchemas, expand) {
        var platformPromises = [];

        // Ensure that we have an array of provider schemas, even if a single object was given.
        var devices = [].concat(providerSchemas);

        devices.forEach((smartThingsDevice) => {
            // get the opent2t schema and translator for the SmartThings device
            var opent2tInfo = this._getOpent2tInfo(smartThingsDevice.deviceType);

            if (typeof opent2tInfo !== 'undefined') // we support the device                    
            {
                /// set the opent2t info for the SmartThings device
                var deviceInfo = {};
                deviceInfo.opent2t = {};
                deviceInfo.opent2t.controlId = smartThingsDevice.id;

                // Create a translator for this device and get the platform information, possibly expanded
                platformPromises.push(OpenT2T.createTranslatorAsync(opent2tInfo.translator, { 'deviceInfo': deviceInfo, 'hub': this })
                    .then((translator) => {
                        // Use get to translate the SmartThings formatted device that we already got in the previous request.
                        // We already have this data, so no need to make an unnecesary request over the wire.
                        return OpenT2T.invokeMethodAsync(translator, opent2tInfo.schema, 'get', [expand, smartThingsDevice])
                            .then((platformResponse) => {
                                return platformResponse;
                            });
                    }));
            }
        });

        return Promise.all(platformPromises)
                .then((platforms) => {
                    var toReturn = {};
                    toReturn.schema = "opent2t.p.hub";
                    toReturn.platforms = platforms;
                    return toReturn;
                });
=======
>>>>>>> 06eff8a6
    }

    /** 
     * Given the hub specific device, returns the opent2t schema and translator
     */
    _getOpent2tInfo(deviceType) {
        switch (deviceType) {
            case "light":
                return {
                    "schema": 'org.opent2t.sample.lamp.superpopular',
                    "translator": 'opent2t-translator-com-smartthings-lightbulb'
                };
            case "switch":
                return {
                    "schema": 'org.opent2t.sample.binaryswitch.superpopular',
                    "translator": 'opent2t-translator-com-smartthings-binaryswitch'
                };
            case "thermostat":
                return {
                    "schema": 'org.opent2t.sample.thermostat.superpopular',
                    "translator": 'opent2t-translator-com-smartthings-thermostat'
                };
            default:
                return undefined;
        }
    }

    /**
     * Get the endpoint URI associated to the account
     */
    _getEndpoint() {
        var endpointUrl = 'https://graph.api.smartthings.com/api/smartapps/endpoints/' + this._accessToken.clientId + '?access_token=' + this._accessToken.accessToken;

        return this._makeRequest(endpointUrl, 'GET').then((responses) => {
            if (responses.length !== 0 && responses[0].uri !== undefined) {
                return Promise.resolve(responses[0].uri);
            }
            return Promise.resolve(undefined);
        });
    }

    /**
     * Get all OpenT2T-supported devices from the based (endpoint) URI
     */
    _hasValidEndpoint() {
        if (this._baseUrl === '') {
            return this._getEndpoint().then((endpointURI) => {
                if (endpointURI === undefined) return Promise.resolve(false);
                this._baseUrl = endpointURI;
                return Promise.resolve(true)
            });
        } else {
            return Promise.resolve(true);
        }
    }

    /**
     * Internal helper method which makes the actual request to the hue service
     */
    _makeRequest(path, method, content) {

        // build request URI
        var requestUri = this._baseUrl + path;

        // Set the headers
        var headers = {
            'Authorization': 'Bearer ' + this._accessToken.accessToken,
            'Accept': 'application/json'
        }

        if (content) {
            headers['Content-Type'] = 'application/json';
            headers['Content-length'] = content.length;
        }

        var options = {
            url: requestUri,
            method: method,
            headers: headers,
            followAllRedirects: true
        };

        if (content) {
            options.body = content;
        }

        // Start the async request
        return request(options)
            .then(function (body) {
                if (method === 'PUT' || method === 'DELETE') {
                    if (body.length === 0) return "succeed";
                    return "Unkown error";
                } else {
                    return JSON.parse(body);
                }                
            })
            .catch(function (err) {
                console.log("Request failed to: " + options.method + " - " + options.url);
                console.log("Error            : " + err);
                throw err;
            });
    }
}

module.exports = Translator;<|MERGE_RESOLUTION|>--- conflicted
+++ resolved
@@ -87,9 +87,7 @@
      */
     refreshAuthToken(authInfo) {
         return this._accessToken;
-<<<<<<< HEAD
-    }
-
+    }
 
     /**
      * Subscribe to notifications for a platform.
@@ -158,8 +156,6 @@
                     toReturn.platforms = platforms;
                     return toReturn;
                 });
-=======
->>>>>>> 06eff8a6
     }
 
     /** 
