--- conflicted
+++ resolved
@@ -4,14 +4,10 @@
 "use strict";
 var request = require('request-promise');
 var OpenT2T = require('opent2t').OpenT2T;
-<<<<<<< HEAD
-=======
 var OpenT2TConstants = require('opent2t').OpenT2TConstants;
 var OpenT2TError = require('opent2t').OpenT2TError;
-var OpenT2TLogger = require('opent2t').Logger;
 var promiseReflect = require('promise-reflect'); // Allows Promise.all to wait for all promises to complete
 
->>>>>>> acede89e
 /**
 * This translator class implements the "Hub" interface.
 */
