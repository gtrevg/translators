// This code uses ES2015 syntax that requires at least Node.js v4.
// For Node.js ES2015 support details, reference http://node.green/

"use strict";
var request = require('request-promise');
var OpenT2T = require('opent2t').OpenT2T;
var OpenT2TConstants = require('opent2t').OpenT2TConstants;
var OpenT2TError = require('opent2t').OpenT2TError;
var OpenT2TLogger = require('opent2t').Logger;
var promiseReflect = require('promise-reflect'); // Allows Promise.all to wait for all promises to complete

/**
* This translator class implements the "Hub" interface.
*/
class Translator {
    constructor(authTokens, logLevel = "info") {
        this._authTokens = authTokens;
        this._baseUrl = '';
        this._devicesPath = '/devices';
        this._updatePath = '/update';
        this._name = "SmartThings Hub"; // TODO: Can be pulled from OpenT2T global constants.
        this.ConsoleLogger = new OpenT2TLogger(logLevel);
    }

    /**
     * Get the hub definition and devices
     */
    get(expand, payload) {
         return this.getPlatforms(expand, payload);
    }

    /**
     * Get the list of devices discovered through the hub.
     */
    getPlatforms(expand, payload) {
        if (payload != undefined) {
            return this._providerSchemaToPlatformSchema(payload, expand, undefined);
        } else {
            return this._getEndpoints().then((endpoints) => {
                if (endpoints.length === 0) return undefined;
                    
                var endpointPromises = [];
                
                endpoints.forEach((endpointUri) => {
                    endpointPromises.push(this._makeRequest(endpointUri, this._devicesPath, 'GET') 
                        .then((devices) => {
                            return this._providerSchemaToPlatformSchema(devices, expand, endpointUri);
                        }));
                });
                
                return Promise.all(endpointPromises)
                   .then((hubResults) => {
                       // merge all platforms from hubs.
                       var allPlatforms = [];
                       var allErrors = [];
                       hubResults.forEach((hub) => {
                           allPlatforms = allPlatforms.concat(hub.platforms);
                           allErrors = allErrors.concat(hub.errors);
                       });
                       return {
                           schema: "org.opent2t.sample.hub.superpopular",
                           platforms: allPlatforms,
                           errors: allErrors
                       };
                   });
            });
        }
    }

    /**
     * Get the name of the hub.  Ties to the n property from oic.core
     */
    getN() {
        return this._name;
    }

    /**
     * Gets device details (all fields)
     */
    getDeviceDetailsAsync(endpointUri, deviceId) {
        return this._makeRequest(endpointUri, this._devicesPath + '/' + deviceId, 'GET')
            .then((device) => {
                var returnDevice = device;
                returnDevice.endpointUri = endpointUri;
                return returnDevice;
            });
    }

    /**
     * Puts device details (all fields) payload
     */
    putDeviceDetailsAsync(endpointUri, deviceId, putPayload) {
        var putPayloadString = JSON.stringify(putPayload);
        return this._makeRequest(endpointUri, this._updatePath + '/' + deviceId, 'PUT', putPayloadString)
            .then((result) => {
                if (result === "succeed") {
                    return this.getDeviceDetailsAsync(endpointUri, deviceId);
                }
                return undefined;
            });
    }

    /* eslint no-unused-vars: "off" */
    /**
     * Refreshes the OAuth token for the hub: Since SmartThings access token lasts for 50 years, simply return the input access token.
     */
    refreshAuthToken(authInfo) {
        return this._authTokens;
    }
    /* eslint no-unused-vars: "warn" */

    /**
     * Subscribe to notifications for a platform.
     * This function is intended to be called by the platform translator for initial subscription,
     * and on the hub translator (this) for verification.
     */
    _subscribe(subscriptionInfo) {
        var requestPath = '/subscription/' + subscriptionInfo.controlId;
        return this._makeRequest(subscriptionInfo.endpointUri, requestPath, 'POST', '');
    }

    /**
     * Unsubscribe from a platform subscription.
     * This function is intended to be called by a platform translator
     */
    _unsubscribe(subscriptionInfo) {
        var requestPath = '/subscription/' + subscriptionInfo.controlId;
        return this._makeRequest(subscriptionInfo.endpointUri, requestPath, 'DELETE');
    }

    /**
     * Translates an array of provider schemas into an opent2t/OCF representations
     */
    _providerSchemaToPlatformSchema(providerSchemas, expand, endpointUri) {
        var platformPromises = [];
        var toReturn = {
            schema: "org.opent2t.sample.hub.superpopular",
            platforms: [],
            errors: []
        };

        // Ensure that we have an array of provider schemas, even if a single object was given.
        var devices = [].concat(providerSchemas);

        devices.forEach((smartThingsDevice) => {
            // get the opent2t schema and translator for the SmartThings device
            var opent2tInfo = this._getOpent2tInfo(smartThingsDevice.deviceType);

            if (typeof opent2tInfo !== 'undefined') // we support the device                    
            {
                /// set the opent2t info for the SmartThings device
                var deviceInfo = {};
                deviceInfo.opent2t = {};
                deviceInfo.opent2t.controlId = smartThingsDevice.id;
                deviceInfo.opent2t.endpointURI = endpointUri;

                // Create a translator for this device and get the platform information, possibly expanded
                platformPromises.push(OpenT2T.createTranslatorAsync(opent2tInfo.translator, { 'deviceInfo': deviceInfo, 'hub': this })
                    .then((translator) => {

                        var deviceData = smartThingsDevice;
                        deviceData.endpointUri = endpointUri;

                        // Use get to translate the SmartThings formatted device that we already got in the previous request.
                        // We already have this data, so no need to make an unnecesary request over the wire.
                        return OpenT2T.invokeMethodAsync(translator, opent2tInfo.schema, 'get', [expand, deviceData])
                            .then((platformResponse) => {
                                return Promise.resolve(platformResponse);
                            });
                    }).catch((err) => {
<<<<<<< HEAD
                        this.ConsoleLogger.warn('warning: OpenT2T.createTranslatorAsync error - ', err);
                        return Promise.resolve(undefined);
                    }));
=======
                        return Promise.reject(err);
                    }));
            } else {
                // Platforms without translators should be recorded as errors, but can be safely ignored.
                toReturn.errors.push(new OpenT2TError(404, `${OpenT2TConstants.UnknownPlatform}: ${smartThingsDevice.deviceType}`));
>>>>>>> 1a3afb8e
            }
        });

        // Return a promise for all platform translations
        // Mapping to promiseReflect will allow all promises to complete, regardless of resolution/rejection
        // Rejections will be converted to OpenT2TErrors and returned along with any valid platform translations.
        return Promise.all(platformPromises.map(promiseReflect))
            .then((values) => {
                // Resolved promises will be succesfully translated platforms
                toReturn.platforms = values.filter(v => v.status == 'resolved').map(p => { return p.data; });
                toReturn.errors = toReturn.errors.concat(values.filter(v => v.status === 'rejected').map(r => {
                    return r.error.name !== 'OpenT2TError' ? new OpenT2TError(500, r.error) : r.error;
                }));
                return toReturn;
            });
    }

    /** 
     * Given the hub specific device, returns the opent2t schema and translator
     */
    _getOpent2tInfo(deviceType) {
        switch (deviceType) {
            case "dimmerSwitch":
            case "light":
                return {
                    "schema": 'org.opent2t.sample.lamp.superpopular',
                    "translator": 'opent2t-translator-com-smartthings-lightbulb'
                };
            case "switch":
                return {
                    "schema": 'org.opent2t.sample.binaryswitch.superpopular',
                    "translator": 'opent2t-translator-com-smartthings-binaryswitch'
                };
            case "thermostat":
                return {
                    "schema": 'org.opent2t.sample.thermostat.superpopular',
                    "translator": 'opent2t-translator-com-smartthings-thermostat'
                };
            default:
                return undefined;
        }
    }

    /**
     * Get all endpointUri URIs associated to the account
     */
    _getEndpoints() {
        var endpointUrl = 'https://graph.api.smartthings.com/api/smartapps/endpoints/' + this._authTokens['access'].client_id + '?access_token=' + this._authTokens['access'].token;

        return this._makeRequest("", endpointUrl, 'GET').then((responses) => {
            var endpoints = [];
            responses.forEach((response) => {
                endpoints.push(response.uri);
            });
            return Promise.resolve(endpoints);
        });
    }

    /**
     * Internal helper method which makes the actual request to the hue service
     */
    _makeRequest(endpointUri, path, method, content) {

        // build request URI
        var requestUri = endpointUri + path;

        // Set the headers
        var headers = {
            'Authorization': 'Bearer ' + this._authTokens['access'].token,
            'Accept': 'application/json'
        }

        if (content) {
            headers['Content-Type'] = 'application/json';
            headers['Content-length'] = content.length;
        }

        var options = {
            url: requestUri,
            method: method,
            headers: headers,
            followAllRedirects: true
        };

        if (content) {
            options.body = content;
        }

        // Start the async request
        return request(options)
            .then(function (body) {

                if (method === 'PUT' || method === 'DELETE') {
                    // TODO: Why is this check below in the first place? 
                    // It seems very weird to check 0 length body
                    if (body.length === 0) {
                        return "succeed";
                    } else {
                        let errorMsg = "Non-zero length body for PUT/DELETE call to SmartThings";
                        this.ConsoleLogger.warn(errorMsg);
                        return errorMsg;
                    }
                } else {
                    return JSON.parse(body);
                }                
            }.bind(this));
    }
}

module.exports = Translator;<|MERGE_RESOLUTION|>--- conflicted
+++ resolved
@@ -168,17 +168,11 @@
                                 return Promise.resolve(platformResponse);
                             });
                     }).catch((err) => {
-<<<<<<< HEAD
-                        this.ConsoleLogger.warn('warning: OpenT2T.createTranslatorAsync error - ', err);
-                        return Promise.resolve(undefined);
-                    }));
-=======
                         return Promise.reject(err);
                     }));
             } else {
                 // Platforms without translators should be recorded as errors, but can be safely ignored.
                 toReturn.errors.push(new OpenT2TError(404, `${OpenT2TConstants.UnknownPlatform}: ${smartThingsDevice.deviceType}`));
->>>>>>> 1a3afb8e
             }
         });
 
