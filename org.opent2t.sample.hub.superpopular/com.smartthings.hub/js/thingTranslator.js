// This code uses ES2015 syntax that requires at least Node.js v4.
// For Node.js ES2015 support details, reference http://node.green/

"use strict";
var request = require('request-promise');
var OpenT2T = require('opent2t').OpenT2T;
<<<<<<< HEAD
var OpenT2TLogger = require('opent2t').Logger;
=======
var OpenT2TError = require('opent2t').OpenT2TError;
var OpenT2TConstants = require('opent2t').OpenT2TConstants;
>>>>>>> 6ec8323c

/**
* This translator class implements the "Hub" interface.
*/
class Translator {
    constructor(authTokens, logLevel = "info") {
        this._authTokens = authTokens;
        this._baseUrl = '';
        this._devicesPath = '/devices';
        this._updatePath = '/update';
        this._name = "SmartThings Hub"; // TODO: Can be pulled from OpenT2T global constants.
        this.ConsoleLogger = new OpenT2TLogger(logLevel);
    }

    /**
     * Get the hub definition and devices
     */
    get(expand, payload) {
         return this.getPlatforms(expand, payload);
    }

    /**
     * Get the list of devices discovered through the hub.
     */
    getPlatforms(expand, payload) {
        if (payload != undefined) {
            return this._providerSchemaToPlatformSchema(payload, expand);
        }
        else {
            return this._hasValidEndpoint().then((isValid) => {
                if (isValid == false) return undefined;

                return this._makeRequest(this._devicesPath, 'GET')
                    .then((devices) => {
                        return this._providerSchemaToPlatformSchema(devices, expand);
                    });
            });
        }
    }

    /**
     * Get the name of the hub.  Ties to the n property from oic.core
     */
    getN() {
        return this._name;
    }

    /**
     * Gets device details (all fields)
     */
    getDeviceDetailsAsync(deviceId) {
        return this._hasValidEndpoint().then((isValid) => {
            if (isValid == false) return undefined;

            return this._makeRequest(this._devicesPath + '/' + deviceId, 'GET')
                .then((device) => {
                    return device;
                });
        });
    }

    /**
     * Puts device details (all fields) payload
     */
    putDeviceDetailsAsync(deviceId, putPayload) {
        return this._hasValidEndpoint().then((isValid) => {
            if (isValid == false) return undefined;

            var putPayloadString = JSON.stringify(putPayload);
            return this._makeRequest(this._updatePath + '/' + deviceId, 'PUT', putPayloadString)
                .then((result) => {
                    if (result === "succeed") {
                        return this.getDeviceDetailsAsync(deviceId);
                    }
                    return undefined;
                });
        });
    }

    /* eslint no-unused-vars: "off" */
    /**
     * Refreshes the OAuth token for the hub: Since SmartThings access token lasts for 50 years, simply return the input access token.
     */
    refreshAuthToken(authInfo) {
        return this._authTokens;
    }

    /* eslint no-unused-vars: "warn" */

    /**
     * Subscribe to notifications for a platform.
     * This function is intended to be called by the platform translator for initial subscription,
     * and on the hub translator (this) for verification.
     */
    postSubscribe(subscriptionInfo) {
        return this._hasValidEndpoint().then((isValid) => {
            if (isValid == false) return undefined;

            var requestPath = '/subscription/' + subscriptionInfo.controlId;
            return this._makeRequest(requestPath, 'POST', '');
        });
    }

    /**
     * Unsubscribe from a platform subscription.
     * This function is intended to be called by a platform translator
     */
    _unsubscribe(subscriptionInfo) {
        return this._hasValidEndpoint().then((isValid) => {
            if (isValid == false) return undefined;

            var requestPath = '/subscription/' + subscriptionInfo.controlId;
            return this._makeRequest(requestPath, 'DELETE');
        });
    }

    /**
     * Translates an array of provider schemas into an opent2t/OCF representations
     */
    _providerSchemaToPlatformSchema(providerSchemas, expand) {
        var platformPromises = [];

        // Ensure that we have an array of provider schemas, even if a single object was given.
        var devices = [].concat(providerSchemas);

        devices.forEach((smartThingsDevice) => {
            // get the opent2t schema and translator for the SmartThings device
            var opent2tInfo = this._getOpent2tInfo(smartThingsDevice.deviceType);

            if (typeof opent2tInfo !== 'undefined') // we support the device                    
            {
                /// set the opent2t info for the SmartThings device
                var deviceInfo = {};
                deviceInfo.opent2t = {};
                deviceInfo.opent2t.controlId = smartThingsDevice.id;

                // Create a translator for this device and get the platform information, possibly expanded
                platformPromises.push(OpenT2T.createTranslatorAsync(opent2tInfo.translator, { 'deviceInfo': deviceInfo, 'hub': this })
                    .then((translator) => {
                        // Use get to translate the SmartThings formatted device that we already got in the previous request.
                        // We already have this data, so no need to make an unnecesary request over the wire.
                        return OpenT2T.invokeMethodAsync(translator, opent2tInfo.schema, 'get', [expand, smartThingsDevice])
                            .then((platformResponse) => {
                                return platformResponse;
                            });
                    }));
            }
        });

        return Promise.all(platformPromises)
                .then((platforms) => {
                    var toReturn = {};
                    toReturn.schema = "opent2t.p.hub";
                    toReturn.platforms = platforms;
                    return toReturn;
                });
    }

    /** 
     * Given the hub specific device, returns the opent2t schema and translator
     */
    _getOpent2tInfo(deviceType) {
        switch (deviceType) {
            case "light":
                return {
                    "schema": 'org.opent2t.sample.lamp.superpopular',
                    "translator": 'opent2t-translator-com-smartthings-lightbulb'
                };
            case "switch":
                return {
                    "schema": 'org.opent2t.sample.binaryswitch.superpopular',
                    "translator": 'opent2t-translator-com-smartthings-binaryswitch'
                };
            case "thermostat":
                return {
                    "schema": 'org.opent2t.sample.thermostat.superpopular',
                    "translator": 'opent2t-translator-com-smartthings-thermostat'
                };
            default:
                return undefined;
        }
    }

    /**
     * Get the endpoint URI associated to the account
     */
    _getEndpoint() {
        var endpointUrl = 'https://graph.api.smartthings.com/api/smartapps/endpoints/' + this._authTokens['access'].client_id + '?access_token=' + this._authTokens['access'].token;

        return this._makeRequest(endpointUrl, 'GET').then((responses) => {
            if (responses.length !== 0 && responses[0].uri !== undefined) {
                return Promise.resolve(responses[0].uri);
            }
            return Promise.resolve(undefined);
        });
    }

    /**
     * Get all OpenT2T-supported devices from the based (endpoint) URI
     */
    _hasValidEndpoint() {
        if (this._baseUrl === '') {
            return this._getEndpoint().then((endpointURI) => {
                if (endpointURI === undefined) return Promise.resolve(false);
                this._baseUrl = endpointURI;
                return Promise.resolve(true)
            });
        } else {
            return Promise.resolve(true);
        }
    }

    /**
     * Internal helper method which makes the actual request to the hue service
     */
    _makeRequest(path, method, content) {

        // build request URI
        var requestUri = this._baseUrl + path;

        // Set the headers
        var headers = {
            'Authorization': 'Bearer ' + this._authTokens['access'].token,
            'Accept': 'application/json'
        }

        if (content) {
            headers['Content-Type'] = 'application/json';
            headers['Content-length'] = content.length;
        }

        var options = {
            url: requestUri,
            method: method,
            headers: headers,
            followAllRedirects: true
        };

        if (content) {
            options.body = content;
        }

        // Start the async request
        return request(options)
            .then(function (body) {
                if (method === 'PUT' || method === 'DELETE') {
                    // TODO: Why is this check below in the first place? 
                    // It seems very weird to check 0 length body
                    if (body.length === 0) {
                        return "succeed";
                    } else {
                        let errorMsg = "Non-zero length body for PUT/DELETE call to SmartThings";
                        this.ConsoleLogger.warn(errorMsg);
                        return errorMsg;
                    }
                } else {
                    return JSON.parse(body);
                }                
<<<<<<< HEAD
            })
            .catch(function (err) {
                this.ConsoleLogger.error(`Request failed to: ${options.method}- ${options.url}`);
                this.ConsoleLogger.error(`"Error            : ${err.statusCode} - ${err.response.statusMessage}`);
                throw err;
=======
>>>>>>> 6ec8323c
            });
    }
}

module.exports = Translator;<|MERGE_RESOLUTION|>--- conflicted
+++ resolved
@@ -4,13 +4,8 @@
 "use strict";
 var request = require('request-promise');
 var OpenT2T = require('opent2t').OpenT2T;
-<<<<<<< HEAD
+var OpenT2TError = require('opent2t').OpenT2TError;
 var OpenT2TLogger = require('opent2t').Logger;
-=======
-var OpenT2TError = require('opent2t').OpenT2TError;
-var OpenT2TConstants = require('opent2t').OpenT2TConstants;
->>>>>>> 6ec8323c
-
 /**
 * This translator class implements the "Hub" interface.
 */
@@ -268,14 +263,6 @@
                 } else {
                     return JSON.parse(body);
                 }                
-<<<<<<< HEAD
-            })
-            .catch(function (err) {
-                this.ConsoleLogger.error(`Request failed to: ${options.method}- ${options.url}`);
-                this.ConsoleLogger.error(`"Error            : ${err.statusCode} - ${err.response.statusMessage}`);
-                throw err;
-=======
->>>>>>> 6ec8323c
             });
     }
 }
