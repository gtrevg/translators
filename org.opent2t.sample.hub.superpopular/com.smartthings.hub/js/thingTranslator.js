--- conflicted
+++ resolved
@@ -155,14 +155,9 @@
                             .then((platformResponse) => {
                                 return platformResponse;
                             });
-<<<<<<< HEAD
-                    }).catch((err) => {
-                        // Being logged in HubController already
-=======
                     }).bind(this) //Pass in the context via bind() to use instance variables
                     .catch((err) => {
                         this.ConsoleLogger.warn('warning: OpenT2T.createTranslatorAsync error - ', err);
->>>>>>> 86cee79a
                         return Promise.resolve(undefined);
                     }).bind(this)); //Pass in the context via bind() to use instance variables
             }
