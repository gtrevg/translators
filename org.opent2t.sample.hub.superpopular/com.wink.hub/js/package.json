--- conflicted
+++ resolved
@@ -22,11 +22,7 @@
     "request": "^2.74.0",
     "request-promise": "^4.1.1",
     "opent2t": "^1.0.1",
-<<<<<<< HEAD
-    "org-opent2t-onboarding-wink": "^1.0.1"
-=======
     "opent2t-onboarding-org-opent2t-onboarding-winkhub": "^0.0.1"
->>>>>>> a3e00a85
   },
   "devDependencies": {
     "ava": "^0.15.2"
