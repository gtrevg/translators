--- conflicted
+++ resolved
@@ -37,12 +37,8 @@
         this._devicesPath = '/users/me/wink_devices';
         this._oAuthPath = '/oauth2/token';
         this._name = "Wink Hub";
-<<<<<<< HEAD
         this.logger = logger; 
         this.opent2t = new OpenT2T(logger);
-=======
-        this.ConsoleLogger = new OpenT2TLogger(logLevel);
->>>>>>> acede89e
     }
 
     /**
@@ -211,11 +207,7 @@
                 deviceInfo.opent2t.controlId = this._getDeviceId(winkDevice);
 
                 // Create a translator for this device and get the platform information, possibly expanded
-<<<<<<< HEAD
                 platformPromises.push(this.opent2t.createTranslatorAsync(opent2tInfo.translator, {'deviceInfo': deviceInfo, 'hub': this})
-=======
-                platformPromises.push(OpenT2T.createTranslatorAsync(opent2tInfo.translator, { 'deviceInfo': deviceInfo, 'hub': this })
->>>>>>> acede89e
                     .then((translator) => {
 
                         // Use get to translate the Wink formatted device that we already got in the previous request.
@@ -505,13 +497,8 @@
             .then(function (body) {
                 return JSON.parse(body);
             })
-<<<<<<< HEAD
             .catch((err) => {                
                 this.logger.error(`Request failed to: ${options.method} - ${options.url}`); 
-=======
-            .catch((err) => {
-                this.ConsoleLogger.error(`Request failed to: ${options.method} - ${options.url}`);
->>>>>>> acede89e
                 return Promise.reject(err);
             }).bind(this); //Pass in the context via bind() to use instance variables
 
