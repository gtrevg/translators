--- conflicted
+++ resolved
@@ -220,18 +220,6 @@
         });
 
         // Return a promise for all platform translations.
-<<<<<<< HEAD
-        return Promise.all(platformPromises)
-            .then((platforms) => {
-                var toReturn = {};
-                toReturn.schema = "org.opent2t.sample.hub.superpopular";
-                toReturn.platforms = [];
-                for (var i = 0; i < platforms.length ; i++) {
-                    if (platforms[i] !== undefined) {
-                        toReturn.platforms.push(platforms[i]);
-                    }
-                }
-=======
         // Mapping to promiseReflect will allow all promises to complete, regardless of resolution/rejection
         // Rejections will be converted to OpenT2TErrors and returned along with any valid platform translations.
         return Promise.all(platformPromises.map(promiseReflect))
@@ -241,7 +229,6 @@
                 toReturn.errors = toReturn.errors.concat(values.filter(v => v.status === 'rejected').map(r => {
                     return r.error.name !== 'OpenT2TError' ? new OpenT2TError(500, r.error) : r.error;
                 }));
->>>>>>> ba4f1e17
                 return toReturn;
             });
     }
