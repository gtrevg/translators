/* jshint esversion: 6 */
/* jshint node: true */
/* jshint sub:true */
// This code uses ES2015 syntax that requires at least Node.js v4.
// For Node.js ES2015 support details, reference http://node.green/

"use strict";
var request = require('request-promise');
var OpenT2T = require('opent2t').OpenT2T;
var OpenT2TErrorClass = require('opent2t').OpenT2TError;
var Crypto = require('crypto');
var accessTokenInfo = require('./common').accessTokenInfo;

/**
* This translator class implements the "Hub" interface.
*/
class Translator {
    constructor(accessToken) {
        this._accessToken = accessToken;

        this._baseUrl = "https://api.wink.com";
        this._devicesPath = '/users/me/wink_devices';
        this._oAuthPath = '/oauth2/token';

        this._name = "Wink Hub"; // TODO: Can be pulled from OpenT2T global constants. This information is not available, at least, on wink hub.
    }

    /**
     * Get the hub definition and devices
     */
    get(expand, payload, verification) {
        return this.getPlatforms(expand, payload, verification);
    }

    /**
     * Get the list of devices discovered through the hub.
     * 
     * @param {bool} expand - True to include the current state of the resources.
     * @param {Buffer} payload - POST content for a subscribed notification
     * @param {Object} verification - Information used to authenticate that the post is valid
     * @param {Array} verification.header - Header information that came with the payload POST.
     *      Should include X-Hub-Signature
     * @param {verification} verification.key - Secret key used to hash the payload (provided to Wink on subscribe)
     */
    getPlatforms(expand, payload, verification) {

        // Payload can contain one or more platforms defined using the provider schema.  This should return those platforms
        // converted to the opent2t/ocf representation.
        if (payload !== undefined) {
            // Calculate the HMAC for the payload using the secret
            if (verification !== undefined && verification.key !== undefined) {
<<<<<<< HEAD
                
=======
>>>>>>> 877dd543
                var hashFromWink = verification.header["X-Hub-Signature"];
                if (!this._verifyHmac(hashFromWink, verification.key, payload)) {
                    throw new OpenT2TErrorClass(400, "Payload signature doesn't match.");
                }
            }

            // Return the verified payload 
            return this._providerSchemaToPlatformSchema(payload, expand);
        }
        else {
            return this._makeRequest(this._devicesPath, 'GET').then((response) => {
                return this._providerSchemaToPlatformSchema(response.data, expand);
            });
        }
    }

    /**
     * Get the name of the hub.  Ties to the n property from oic.core
     */
    getN() {
        return this._name;
    }

    /**
     * Gets device details (all fields), response formatted per http://docs.winkapiv2.apiary.io/
     */
    getDeviceDetailsAsync(deviceType, deviceId) {

        // build request URI
        var requestPath = '/' + deviceType + '/' + deviceId;

        // Make the async request
        return this._makeRequest(requestPath, 'GET');
    }

    /**
     * Puts device details (all fields) payload formatted per http://docs.winkapiv2.apiary.io/
    */
    putDeviceDetailsAsync(deviceType, deviceId, putPayload) {

        // build request path and body
        var requestPath = '/' + deviceType + '/' + deviceId;
        var putPayloadString = JSON.stringify(putPayload);

        // Make the async request
        return this._makeRequest(requestPath, 'PUT', putPayloadString);
    }

    /**
     * Refreshes the OAuth token for the hub by sending a refresh POST to the wink provider
     */
    refreshAuthToken(authInfo) {
        var invalidAuthErrorMessage = "Invalid authInfo object.Please provide the existing authInfo object  with clientId + client_secret to allow the oAuth token to be refreshed";
        
        if (authInfo == undefined || authInfo == null){
            throw new OpenT2TErrorClass(400, invalidAuthErrorMessage); 
        }

        if (authInfo.length !== 2)
        {
            // We expect the original authInfo object used in the onboarding flow
            // not defining a brand new type for the Refresh() contract and re-using
            // what is defined for Onboarding()
            throw new OpenT2TErrorClass(400, invalidAuthErrorMessage);
        }

        // POST oauth2/token
        var postPayloadString = JSON.stringify({
            'client_id': authInfo[1].client_id,
            'client_secret': authInfo[1].client_secret,
            'grant_type': 'refresh_token',
            'refresh_token': this._accessToken.refreshToken,
        });

        return this._makeRequest(this._oAuthPath, "POST", postPayloadString, false).then((body)=>
        {
            // _makeRequest() already returns a JSON representation of the POST response body
            // return the auth properties out in our own response back
             return new accessTokenInfo(
                    body.access_token,
                    body.refresh_token,
                    body.token_type,
                    body.scopes
                );
            // there isn't a 'scopes' property returned as a result of this request according to
            // http://docs.wink.apiary.io/#reference/oauth/obtain-access-token/sign-in-as-user,-or-refresh-user's-expired-access-token
            // so am assuming the caller of this API will expect nulls
        });
    }

    /**
     * Translates an array of provider schemas into an opent2t/OCF representations
     */
    _providerSchemaToPlatformSchema(providerSchemas, expand) {
        var platformPromises = [];

        // Ensure that we have an array of provider schemas, even if a single object was given.
        var winkDevices = [].concat(providerSchemas);

        winkDevices.forEach((winkDevice) => {
            // get the opent2t schema and translator for the wink device
            var opent2tInfo = this._getOpent2tInfo(winkDevice);
            
            // Do not return the physical hub device, nor any devices for which there are not translators.
            // Additionally, do not return devices that have been marked as hidden by Wink (hidden_at is a number)
            // This state is used by third party devices (such as a Nest Thermostat) that were connected to a
            // Wink account and then removed.  Wink keeps the connection, but marks them as hidden.
            if ((winkDevice.model_name !== 'HUB')  && 
                typeof opent2tInfo !== 'undefined' &&
                (winkDevice.hidden_at == undefined || winkDevice.hidden_at == null))
            {
                // set the opent2t info for the wink device
                var deviceInfo = {};
                deviceInfo.opent2t = {};
                deviceInfo.opent2t.controlId = this._getDeviceId(winkDevice);
                
                // Create a translator for this device and get the platform information, possibly expanded
                platformPromises.push(OpenT2T.createTranslatorAsync(opent2tInfo.translator, {'deviceInfo': deviceInfo, 'hub': this})
                    .then((translator) => {

                        // Use get to translate the Wink formatted device that we already got in the previous request.
                        // We already have this data, so no need to make an unnecesary request over the wire.
                        return OpenT2T.invokeMethodAsync(translator, opent2tInfo.schema, 'get', [expand, winkDevice])
                            .then((platformResponse) => {
                                return platformResponse; 
                            });
                    }));
            }
        });

        // Return a promise for all platform translations.
        return Promise.all(platformPromises)
            .then((platforms) => {
                var toReturn = {};
                toReturn.schema = "org.opent2t.sample.hub.superpopular";
                toReturn.platforms = platforms;
                return toReturn;
            });
    }

    /**
     * Subscribes to a Wink pubsubhubbub feed.  This function is designed to be called twice.
     * The first call will contain just the callbackUrl, which will be subscribed for postbacks
     * from the Wink cloud service.
     * The second call will contain the request, and response for a GET to the callbackUrl that was
     * provided in order to complete the verification of the subscription.
     * 
     * The expected sequence is as follows:
     * - Call subscribe with a callback url, get a response.
     * - Http server running at the callback url receives a GET request, this request and a response string
     *      are passed to a 2nd call to subscribe() (callbackUrl is ignored in this case)
     * - Http server responds to the GET with the verificationResponseContent that was populated by subscribe
     * - Future POST calls to the callback url are passed to the device translator get*Uri function
     * 
     * All calls to subscribe will return the expiration time of the subscription.  For Wink, this is
     * currently 24 hours.  Subsequent calls to subscribe will refresh the expiration time, and in the
     * case of Wink/Pubsubhubbub will not require verification.
     * 
     * @typedef {Object} SubscriptionResponse
     * @property {number} expiration - Expiration time for the subscription.
     * @property {string} response - Response payload for the verification request.
     * 
     * @param {string} deviceType - Device Type (e.g. 'thermostats')
     * @param {string|number} deviceId - Id for the specific device
     * @param {Object} subscriptionInfo - Subscription information
     * @param {string} subscriptionInfo.callbackUrl - Web callback postback endpoint. This URL will receive verification, and updates.
     * @param {string} subscriptionInfo.key - (optional) Secret used to compute an HMAC to verify messages sent to the callbackUrl  
     * @param {string} subscriptionInfo.deviceType - The Wink device type for the platorm being subscribed to (not required for verification)
     * @param {string} subscriptionInfo.deviceId - The unique Wink device Id for the platform being subscribed to (not required for verification)
     * @param {Object} subscriptionInfo.verificationRequest - The contents of a verification request made to the callbackURl, if 
     *      verification is being used.
     * @returns {SubscriptionResponse} - Object containing the subscription expiration time, and any content that
     *      needs to be included in a response to the original request. Content that should be provided in the response to the
     *      verification request as {'Content-Type': 'text/plain'}.
     */
    postSubscribe(subscriptionInfo) {
        if (subscriptionInfo.verificationRequest) {
            // Verify a subscription request by constructing the appropriate response

            var params = require('url').parse(subscriptionInfo.verificationRequest.url, true, true);
        
            switch(params.query['hub.mode']) {
                case "denied":
                    // The subscription cannot be completed, access was denied.
                    // This is likely due to a bad access token.
                    throw new OpenT2TErrorClass(403, "Access denied");
                case "unsubscribe":
                    // Wink doesn't actually use hub.mode unsubscribe, and instead uses DELETE to perform the action
                    // with no verification.
                    return {
                        expiration: 0,
                        response: ""
                    }
                case "subscribe":
                    // Successful subscription/unsubscription requires a response to contain the same
                    // challenge that was included in the request.
                    return {
                        expiration: params.query['hub.lease_seconds'],
                        response: params.query['hub.challenge']
                    }
                default:
                    // Hub mode is unknown.
                    throw new OpenT2TErrorClass(400, "Unknown request");
            }
        }
        else if (subscriptionInfo.callbackUrl) {
            // If a callbackUrl is provided without a verification request, then it is a new subscription or a refresh.

            var requestPath = "";

            if (subscriptionInfo.deviceType && subscriptionInfo.deviceId) {
                // Platform level subscription
                requestPath = '/' + subscriptionInfo.deviceType + '/' + subscriptionInfo.deviceId + '/subscriptions';
            }
            else {
                // Provider/Hub level subscription
                // Subscribing to Wink as a provider (to receive notification of device add/delete etc.) will likely be
                // possible in the future.  This should just require a different request path, but for now it's an error
                throw new OpenT2TErrorClass(400, "Must subscribe to a device.");
            }

            // Winks implementation of PubSubHubbub differs from the standard in that we do not need to provide
            // the topic, or mode on this request.  Topic is implicit from the URL (deviceType/deviceId), and
            // separate requests exist for mode (subscribe and unsubscribe vis POST/DELETE).

            // Additionally, subscriptions will expire after 24 hours (for now), and need to be refreshed
            // with another call to this function.

            var postPayload = {
                callback: subscriptionInfo.callbackUrl
            }

            // Secret provided for computing HMAC verification of the payload
            // this is optional to Wink
            if (subscriptionInfo.key) {
                postPayload.secret = subscriptionInfo.key;
            }

            var postPayloadString = JSON.stringify(postPayload);

            return this._makeRequest(requestPath, 'POST', postPayloadString).then((response) => {
                // Return the expiration time for the subscription
                return {
                    expiration: response.data.expires_at
                };
            })
        } 
    }

    /**
     * Unsubscribes from an existing Wink pubsubhubbub feed.  The subscription id for a
     * topic is not cached, so this results in 2 web calls:
     * - GET to return a list of subscriptions
     * - DELETE to remove the existing subscriptions.
     * 
     * Wink's pubsubhubbub is slightly different than standard as it uses DELETE along
     * with a subscriptionID rather than another GET with a hub.mode of 'unsubscribe'
     * 
     * @param {Object} subscriptionInfo - Subscription information
     * @param {string} subscriptionInfo.callbackUrl - Web callback postback endpoint.
     * @param {string} subscriptionInfo.deviceType - The Wink device type for the platorm being subscribed to
     * @param {string} subscriptionInfo.deviceId - The unique Wink device Id for the platform being subscribed to
     * @returns {Object} Expiration of the subscription (expired)
     */
     _unsubscribe(subscriptionInfo) {
        var subscriptionsToDelete = [];
        // Find the subscription ID for this callback URL
        return this._getSubscriptions(subscriptionInfo.deviceType, subscriptionInfo.deviceId).then((subscriptions) => {
            subscriptions.forEach((sub) => {
                // Find the subscription id for this callback URL and device
                if (sub.callback == subscriptionInfo.callbackUrl &&
                    sub.topic.endsWith(subscriptionInfo.deviceType + '/' + subscriptionInfo.deviceId)) {
                    var requestPath = '/' + subscriptionInfo.deviceType + '/' + subscriptionInfo.deviceId + '/subscriptions/' + sub.subscription_id;

                    // Do the actual unsubscribe
                    subscriptionsToDelete.push(this._makeRequest(requestPath, 'DELETE'));
                }
            });

            // Return all delete requests.
            return Promise.all(subscriptionsToDelete).then(() => {
                return {
                    expiration: 0
                }
            });
        });
    }

    /**
     * Gets all subscriptions for a device.
     * 
     * @param {string} deviceType - Device Type (e.g. 'thermostats')
     * @param {string|number} deviceId - Id for the specific device
     * @returns {request} Promise that supplies the list of subscriptions
     * 
     * This is just a helper for tests and verification.
     */
    _getSubscriptions(deviceType, deviceId) {
        // GET /<deviceType>/<device Id>/subscriptions
        var requestPath = '/' + deviceType + '/' + deviceId + '/subscriptions';

        return this._makeRequest(requestPath, 'GET').then((response) => {
            return response.data;
        });
    }

    /** 
     * Given the hub specific device, returns the opent2t schema and translator
    */
    _getOpent2tInfo(winkDevice) {
        if (winkDevice.thermostat_id) {
            return { 
                "schema": 'org.opent2t.sample.thermostat.superpopular',
                "translator": "opent2t-translator-com-wink-thermostat"
            };
        }
        else if (winkDevice.binary_switch_id) {
            return { 
                "schema": 'org.opent2t.sample.binaryswitch.superpopular',
                "translator": "opent2t-translator-com-wink-binaryswitch"
            };
        }
        else if (winkDevice.light_bulb_id) {
            return { 
                "schema": 'org.opent2t.sample.lamp.superpopular',
                "translator": "opent2t-translator-com-wink-lightbulb"
            };
        }
        
        return undefined;
    }
    
    /**
     * Internal helper method which makes the actual request to the wink service
     */
    _makeRequest(path, method, content, includeBearerHeader) {
       
        includeBearerHeader = (includeBearerHeader !== undefined) ?  includeBearerHeader : true;

        // build request URI
        var requestUri = this._baseUrl + path;

        var headers = [];

        // Set the headers
        if (includeBearerHeader) {
            headers['Authorization'] = 'Bearer ' + this._accessToken.accessToken;
            headers['Accept'] = 'application/json';
        }

        if (content) {
            headers['Content-Type'] = 'application/json';
            headers['Content-length'] = content.length;
        }

        var options = {
            url: requestUri,
            method: method,
            headers: headers,
            followAllRedirects: true
        };

        if (content) {
            options.body = content;
        }

        // Start the async request
        return request(options)
            .then(function (body) {
                return JSON.parse(body);
            })
            .catch((err) => {
                return this._handleErrors(err);
            });
            
    }

    /**
     * Wink has a semi-complicated way of getting the actual device id of a device.
     */
    _getDeviceId(winkDevice) {
        // get the device id
        var deviceId = winkDevice.light_bulb_id ||
            winkDevice.air_conditioner_id ||
            winkDevice.binary_switch_id ||
            winkDevice.shade_id ||
            winkDevice.camera_id ||
            winkDevice.doorbell_id ||
            winkDevice.eggtray_id ||
            winkDevice.garage_door_id ||
            winkDevice.cloud_clock_id ||
            winkDevice.lock_id ||
            winkDevice.dial_id ||
            winkDevice.alarm_id ||
            winkDevice.power_strip_id ||
            winkDevice.outlet_id ||
            winkDevice.piggy_bank_id ||
            winkDevice.deposit_id ||
            winkDevice.refrigerator_id ||
            winkDevice.propane_tank_id ||
            winkDevice.remote_id ||
            winkDevice.sensor_pod_id ||
            winkDevice.siren_id ||
            winkDevice.smoke_detector_id ||
            winkDevice.sprinkler_id ||
            winkDevice.thermostat_id ||
            winkDevice.water_heater_id ||
            winkDevice.scene_id ||
            winkDevice.condition_id ||
            winkDevice.robot_id;

        return deviceId;
    }

    /** 
     * Calculates a new hash of contents using key, and compares it to the master hash.
     * Returns true is the contents can be verified.
     */
    _verifyHmac(hash, key, contents) {
        var hmac = Crypto.createHmac("sha1", key);
        hmac.update(contents.toString());
        var crypted = hmac.digest("hex");

        return (crypted == hash);
    }

    _handleErrors(err){
         console.log("Request failed to: " + options.method + " - " + options.url);
         reject(err);
         return;
    }


}

module.exports = Translator;<|MERGE_RESOLUTION|>--- conflicted
+++ resolved
@@ -49,10 +49,6 @@
         if (payload !== undefined) {
             // Calculate the HMAC for the payload using the secret
             if (verification !== undefined && verification.key !== undefined) {
-<<<<<<< HEAD
-                
-=======
->>>>>>> 877dd543
                 var hashFromWink = verification.header["X-Hub-Signature"];
                 if (!this._verifyHmac(hashFromWink, verification.key, payload)) {
                     throw new OpenT2TErrorClass(400, "Payload signature doesn't match.");
