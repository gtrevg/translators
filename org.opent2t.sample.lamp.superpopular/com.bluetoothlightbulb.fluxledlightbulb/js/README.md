# Flux Smart LED Light Bulb

Translator for the Flux Smart LED Light bulb: http://bluetoothlightbulb.com/

## Setup Your Hardware

This translator depends on the noble node package. Follow
the instructions for your platform from this site: https://www.npmjs.com/package/noble.

You can use a bluetooth dongle, or the built-in bluetooth on your device. Noble currently works for Node in the Windows and OSX command line but not for Windows UWP and Android apps in the bridge.

> <b>Note</b>: If running on Windows, when you run the `Zadig` program per the noble instructions, the drop down may be empty. In this case use `Options - List all devices` to populate it and then 
select the device that matches your Bluetooth dongle.

## Installing Dependencies
To install dependencies for this translator, run:

```bash
npm install
```

## Running Test Automation
This translator comes with some automated tests. Here's how you can run them:

### 1. Run onboarding to get credentials

After dependencies are installed, cd to the translator root directory (i.e. the directory where
this `README.md` and the `thingTranslator.js` exists).

```bash
<<<<<<< HEAD
node node_modules/opent2t-onboarding-bluetoothle/test.js -n "Flux Smart LED" -f "(LEDBlue|FluxBlue)"
=======
node node_modules/opent2t-onboarding-bluetoothle/test.js -n 'Flux Smart LED Light Bulb' -f '^Flux*'
>>>>>>> fd54b2ea
```

The -f parameter is a regular expression to identify this bulb by matching its advertisement local name.

If there is a Flux Smart LED Light Bulb nearby, you should see output similar to:

```bash
Onboarding device            : Flux Smart LED Light Bulb
advertisementLocalNameFilter : ^Flux*
found peripheral: {"id":"863fdfcdcbd34d42b1326f4e329d888a","address":"unknown","addressType":"unknown","connectable":true,"advertisement":{"localName":"FluxBlue-C29C9809","serviceData":[],"serviceUuids":["fff0","ffe5","ffe0"]},"rssi":-59,"state":"disconnected"}
Found peripheral matching filter with ID: : 863fdfcdcbd34d42b1326f4e329d888a
```

Note the `id` of the device that was discovered. You will need it later to run the test automation.

Let's step through what's going on here. The manifest.xml for this translator documents the onboarding type
for this translator is org.opent2t.onboarding.bluetoothle. This basically just describes what sort of setup, pairing or
auth information is required to interact with the device. In the case of this onboarding type, success means you get
an ID parameter. This parameter is provided to the translator for it to work.

### 2. Create the `tests/testConfig.json` file
This is where you can put credentials/config to drive this test (this file is added to .gitignore
to prevent inadvertent check-in). Use the following contents to start this file:

   ```json
    {
        "Device": {
            "name": "Flux Smart LED Light Bulb",
            "props": {
                "id": "<id>"
            }
        }
    }
   ```

### 3. Modify testConfig.json with Test Configuration
Populate `<id>` in `tests/testconfig.json`. You can get this value by running the onboarding script (see above).

### 4. Install Test Dependencies:

```bash
npm install -g ava
```

### 5. Run the tests

To run all the tests, run:

```bash
npm test
```

To run a specific test, run:

```bash
ava <test file path> <options>
```
<|MERGE_RESOLUTION|>--- conflicted
+++ resolved
@@ -28,11 +28,7 @@
 this `README.md` and the `thingTranslator.js` exists).
 
 ```bash
-<<<<<<< HEAD
-node node_modules/opent2t-onboarding-bluetoothle/test.js -n "Flux Smart LED" -f "(LEDBlue|FluxBlue)"
-=======
-node node_modules/opent2t-onboarding-bluetoothle/test.js -n 'Flux Smart LED Light Bulb' -f '^Flux*'
->>>>>>> fd54b2ea
+node node_modules/opent2t-onboarding-bluetoothle/test.js -n "Flux Smart LED Light Bulb" -f "^Flux*"
 ```
 
 The -f parameter is a regular expression to identify this bulb by matching its advertisement local name.
