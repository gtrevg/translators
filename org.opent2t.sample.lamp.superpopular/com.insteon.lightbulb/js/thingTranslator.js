'use strict';
var crypto = require('crypto');

// This code uses ES2015 syntax that requires at least Node.js v4.
// For Node.js ES2015 support details, reference http://node.green/

function validateArgumentType(arg, argName, expectedType) {
    if (typeof arg === 'undefined') {
        throw new Error('Missing argument: ' + argName + '. ' +
            'Expected type: ' + expectedType + '.');
    } else if (typeof arg !== expectedType) {
        throw new Error('Invalid argument: ' + argName + '. ' +
            'Expected type: ' + expectedType + ', got: ' + (typeof arg));
    }
}

/**
 * Finds a resource for an entity in a schema
 */
function findResource(schema, di, resourceId) {
    // Find the entity by the unique di
    var entity = schema.entities.find((d) => {
        return d.di === di;
    });

    if (!entity) {
        throw new Error('Entity - '+ di +' not found.');
    }

    var resource = entity.resources.find((r) => {
        return r.id === resourceId;
    });

    if (!resource) throw new Error('Resource with resourceId \"' +  resourceId + '\" not found.');
    return resource;
}

/**
 * Generate a GUID for a given ID.
 */
function generateGUID(stringID) {
    var guid = crypto.createHash('sha1').update('Insteon' + stringID).digest('hex');
    return guid.substr(0, 8) + '-' + guid.substr(8, 4) + '-' + guid.substr(12, 4) + '-' + guid.substr(16, 4) + '-' + guid.substr(20, 12);
}

/**
 * Converts a representation of a platform from the Insteon API into an OCF representation.
 */
function providerSchemaToPlatformSchema(providerSchema, expand) {
    // Build the oic.r.switch.binary resource
    var power = {
        "href": "/power",
        "rt": ["oic.r.switch.binary"],
        "if": ["oic.if.a", "oic.if.baseline"]
    }

    // Build the oic.r.dimming resource
    var dim = {
        "href": "/dim",
        "rt": ["oic.r.light.dimming"],
        "if": ["oic.if.a", "oic.if.baseline"]
    }

    // Include the values is expand is specified
    if (expand) {
        power.id = 'power';
        power.value = providerSchema['Power'] === 'on';

        dim.id = 'dim';
        dim.dimmingSetting = providerSchema['Level'];
        dim.range = [0, 100];
    }

    var guid = generateGUID(providerSchema['DeviceID']);

    return {
        opent2t: {
            schema: 'org.opent2t.sample.lamp.superpopular',
            translator: 'opent2t-translator-com-insteon-lightbulb',
            controlId: providerSchema['DeviceID']
        },
        pi: guid,
        mnmn: 'Undefined',
        mnmo: 'Undefined',
        n: providerSchema['DeviceName'],
        rt: ['org.opent2t.sample.lamp.superpopular'],
        entities: [
            {
                rt: ['opent2t.d.light'],
                di: guid,
                icv: 'core.1.1.0',
                dmv: 'res.1.1.0',
                resources: [
                    power,
                    dim
                ]
            }
        ]
    }; 
}

/***
 * Converts an OCF platform/resource schema for calls to the Insteon API
 */
function resourceSchemaToProviderSchema(resourceId, resourceSchema) {

    // build the object with desired state
    var result = {};
    switch (resourceId) {
        case 'power':
            result['command'] = resourceSchema.value ? 'on' : 'off';
            break;
        case 'dim':
            result['command'] = resourceSchema.dimmingSetting > 0 ? 'on' : 'off';
            result['level'] = resourceSchema.dimmingSetting;
            break;
        case 'n':
            result['DeviceName'] = resourceSchema.n;
            break;
        case 'colourMode':
        case 'colourRgb':
        case 'colourChroma':
            throw new Error('NotImplemented');
        default:
            // Error case
            throw new Error("Invalid resourceId");
    }
    return result;
}

<<<<<<< HEAD
function validateResourceGet(resourceId) {
    switch (resourceId) {
        case 'colourMode':
        case 'colourRgb':
        case 'colourChroma':
            throw new Error('NotImplemented');
    }
}

var controlId;
var insteonHub;

=======
>>>>>>> b0cd5175
// This translator class implements the 'org.opent2t.sample.lamp.superpopular' interface.
class Translator {

    constructor(deviceInfo) {
        console.log('Insteon Lightbulb initializing...');

        validateArgumentType(deviceInfo, "deviceInfo", "object");

        this.controlId = deviceInfo.deviceInfo.opent2t.controlId;
        this.insteonHub = deviceInfo.hub;

        console.log('Insteon Lightbulb initializing...Done');
    }

    /**
     * Queries the entire state of the lamp
     * and returns an object that maps to the json schema org.opent2t.sample.lamp.superpopular
     */
    get(expand, payload) {
        if (payload) {
            return providerSchemaToPlatformSchema(payload, expand);
        }
        else {
            return this.insteonHub.getDeviceDetailsAsync(this.controlId)
                .then((response) => {
                    return providerSchemaToPlatformSchema(response, expand);
                });
        }
    }

    /**
     * Finds a resource on a platform by the id
     */
    getDeviceResource(di, resourceId) {
        validateResourceGet(resourceId);

        return this.get(true)
            .then(response => {
                return findResource(response, di, resourceId);
            });
    }

    /**
     * Updates the specified resource with the provided payload.
     */
    postDeviceResource(di, resourceId, payload) {
        if (di === generateGUID(this.controlId)) {
            var putPayload = resourceSchemaToProviderSchema(resourceId, payload);

            return this.insteonHub.putDeviceDetailsAsync(this.controlId, putPayload)
                .then((response) => {
                    var schema = providerSchemaToPlatformSchema(response, true);
                    return findResource(schema, di, resourceId);
                });
        }
    }

    // exports for individual properties

    getDevicesPower(deviceId) {
        return this.getDeviceResource(deviceId, "power");
    }

    postDevicesPower(deviceId, payload) {
        return this.postDeviceResource(deviceId, "power", payload)
    }

    getDevicesColourMode(deviceId) {
        return this.getDeviceResource(deviceId, "colourMode");
    }

    getDevicesColourRGB(deviceId) {
        return this.getDeviceResource(deviceId, "colourRgb");
    }

    postDevicesColourRGB(deviceId, payload) {
        return this.postDeviceResource(deviceId, "colourRgb", payload);
    }

    getDevicesDim(deviceId) {
        return this.getDeviceResource(deviceId, "dim");
    }

    postDevicesDim(deviceId, payload) {
        return this.postDeviceResource(deviceId, "dim", payload);
    }

    getDevicesColourChroma(deviceId) {
        return this.getDeviceResource(deviceId, "colourChroma");
    }

    postDevicesColourChroma(deviceId, payload) {
        return this.postDeviceResource(deviceId, "colourChroma", payload);
    }

    postSubscribe(subscriptionInfo) {
        return this.insteonHub.postSubscribe(subscriptionInfo);
    }

    deleteSubscribe(subscriptionInfo) {
        return this.insteonHub._unsubscribe(subscriptionInfo);
    }
}

// Export the translator from the module.
module.exports = Translator;<|MERGE_RESOLUTION|>--- conflicted
+++ resolved
@@ -128,7 +128,6 @@
     return result;
 }
 
-<<<<<<< HEAD
 function validateResourceGet(resourceId) {
     switch (resourceId) {
         case 'colourMode':
@@ -138,11 +137,6 @@
     }
 }
 
-var controlId;
-var insteonHub;
-
-=======
->>>>>>> b0cd5175
 // This translator class implements the 'org.opent2t.sample.lamp.superpopular' interface.
 class Translator {
 
