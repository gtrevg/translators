'use strict';
var OpenT2TError = require('opent2t').OpenT2TError;
var OpenT2TConstants = require('opent2t').OpenT2TConstants;
var crypto = require('crypto');

// This code uses ES2015 syntax that requires at least Node.js v4.
// For Node.js ES2015 support details, reference http://node.green/

function validateArgumentType(arg, argName, expectedType) {
    if (typeof arg === 'undefined') {
        throw new OpenT2TError(400, 'Missing argument: ' + argName + '. ' +
            'Expected type: ' + expectedType + '.');
    } else if (typeof arg !== expectedType) {
        throw new OpenT2TError(400, 'Invalid argument: ' + argName + '. ' +
            'Expected type: ' + expectedType + ', got: ' + (typeof arg));
    }
}

/**
 * Finds a resource for an entity in a schema
 */
function findResource(schema, di, resourceId) {
    // Find the entity by the unique di
    var entity = schema.entities.find((d) => {
        return d.di === di;
    });

    if (!entity) {
        throw new OpenT2TError(404, 'Entity - '+ di +' not found.');
    }

    var resource = entity.resources.find((r) => {
        return r.id === resourceId;
    });

    if (!resource) {
        throw new OpenT2TError(404, 'Resource with resourceId \"' +  resourceId + '\" not found.');
    }
    return resource;
}

/**
 * Generate a GUID for a given ID.
 */
function generateGUID(stringID) {
    var guid = crypto.createHash('sha1').update('Insteon' + stringID).digest('hex');
    return guid.substr(0, 8) + '-' + guid.substr(8, 4) + '-' + guid.substr(12, 4) + '-' + guid.substr(16, 4) + '-' + guid.substr(20, 12);
}

/**
 * Returns a default value if the specified property is null, undefined, or an empty string
 */
function defaultValueIfEmpty(property, defaultValue) {
    if (property === undefined || property === null || property === "") {
        return defaultValue;
    } else {
        return property;
    }
}

/**
 * Converts a representation of a platform from the Insteon API into an OCF representation.
 */
function providerSchemaToPlatformSchema(providerSchema, expand) {

    // Build the oic.r.switch.binary resource
    var power = {
        "href": "/power",
        "rt": ["oic.r.switch.binary"],
        "if": ["oic.if.a", "oic.if.baseline"]
    }

    // Build the oic.r.dimming resource
    var dim = {
        "href": "/dim",
        "rt": ["oic.r.light.dimming"],
        "if": ["oic.if.a", "oic.if.baseline"]
    }

    // Build the connectionStatus resource (read-only)
    var connectionStatus = {
        "href": "/connectionStatus",
        "rt": ["oic.r.mode"],
        "if": ["oic.if.s", "oic.if.baseline"]
    }

    // Include the values is expand is specified
    if (expand) {  
        power.id = 'power';
        power.value = providerSchema['Power'] === 'on';

        dim.id = 'dim';
        dim.dimmingSetting = providerSchema['Level'];
        dim.range = [0, 100];

        connectionStatus.id = 'connectionStatus';
        connectionStatus.supportedModes = ['online', 'offline', 'hidden', 'deleted'],
        connectionStatus.modes = [providerSchema['Reachable'] ? 'online' : 'offline'];
    }

    return {
        opent2t: {
            schema: 'org.opent2t.sample.lamp.superpopular',
            translator: 'opent2t-translator-com-insteon-lightbulb',
            controlId: providerSchema['DeviceID']
        },
        pi: generateGUID(providerSchema['DeviceID']),
        mnmn: defaultValueIfEmpty(providerSchema['Manufacturer'], 'Insteon'),
        mnmo: defaultValueIfEmpty(providerSchema['ProductType'], 'Light Bulb (Generic)'),
        n: providerSchema['DeviceName'],
        rt: ['org.opent2t.sample.lamp.superpopular'],
        entities: [
            {
                n: providerSchema['DeviceName'],
                rt: ['opent2t.d.light'],
                di: lightbulbDeviceDi,
                icv: 'core.1.1.0',
                dmv: 'res.1.1.0',
                resources: [
                    power,
                    dim,
                    connectionStatus
                ]
            }
        ]
    };
}

/***
 * Converts an OCF platform/resource schema for calls to the Insteon API
 */
function resourceSchemaToProviderSchema(resourceId, resourceSchema) {

    // build the object with desired state
    var result = {};
    switch (resourceId) {
        case 'power':
            result['command'] = resourceSchema.value ? 'on' : 'off';
            break;
        case 'dim':
            result['command'] = resourceSchema.dimmingSetting > 0 ? 'on' : 'off';
            result['level'] = resourceSchema.dimmingSetting;
            break;
        case 'n':
            result['DeviceName'] = resourceSchema.n;
            break;
        case 'colourMode':
        case 'colourRgb':
        case 'colourChroma':
<<<<<<< HEAD
        case 'connectionStatus':
            throw new Error('NotImplemented');
=======
            throw new OpenT2TError(501, OpenT2TConstants.NotImplemented);
>>>>>>> 6ec8323c
        default:
            // Error case
            throw new OpenT2TError(400, OpenT2TConstants.InvalidResourceId);
    }
    return result;
}

function validateResourceGet(resourceId) {
    switch (resourceId) {
        case 'colourMode':
        case 'colourRgb':
        case 'colourChroma':
            throw new OpenT2TError(501, OpenT2TConstants.NotImplemented);
    }
}

const lightbulbDeviceDi = "882b5bb8-5522-4c77-b09a-e761842eb1e2";

// This translator class implements the 'org.opent2t.sample.lamp.superpopular' interface.
class Translator {

    constructor(deviceInfo) {
        console.log('Insteon Lightbulb initializing...');

        validateArgumentType(deviceInfo, "deviceInfo", "object");

        this.controlId = deviceInfo.deviceInfo.opent2t.controlId;
        this.insteonHub = deviceInfo.hub;

        console.log('Insteon Lightbulb initializing...Done');
    }

    /**
     * Queries the entire state of the lamp
     * and returns an object that maps to the json schema org.opent2t.sample.lamp.superpopular
     */
    get(expand, payload) {
        if (payload) {
            return providerSchemaToPlatformSchema(payload, expand);
        }
        else {
            return this.insteonHub.getDeviceDetailsAsync(this.controlId)
                .then((response) => {
                    return providerSchemaToPlatformSchema(response, expand);
                });
        }
    }

    /**
     * Finds a resource on a platform by the id
     */
    getDeviceResource(di, resourceId) {
        validateResourceGet(resourceId);

        return this.get(true)
            .then(response => {
                return findResource(response, di, resourceId);
            });
    }

    /**
     * Updates the specified resource with the provided payload.
     */
    postDeviceResource(di, resourceId, payload) {
        if (di === lightbulbDeviceDi) {
            var putPayload = resourceSchemaToProviderSchema(resourceId, payload);

            return this.insteonHub.putDeviceDetailsAsync(this.controlId, putPayload)
                .then((response) => {
                    var schema = providerSchemaToPlatformSchema(response, true);
                    return findResource(schema, di, resourceId);
                });
        } else {
            throw new OpenT2TError(404, OpenT2TConstants.DeviceNotFound);
        }
    }

    // exports for individual properties

    getDevicesPower(di) {
        return this.getDeviceResource(di, "power");
    }

    postDevicesPower(di, payload) {
        return this.postDeviceResource(di, "power", payload)
    }

    getDevicesColourMode(di) {
        return this.getDeviceResource(di, "colourMode");
    }

    getDevicesColourRGB(di) {
        return this.getDeviceResource(di, "colourRgb");
    }

    postDevicesColourRGB(di, payload) {
        return this.postDeviceResource(di, "colourRgb", payload);
    }

    getDevicesDim(di) {
        return this.getDeviceResource(di, "dim");
    }

    postDevicesDim(di, payload) {
        return this.postDeviceResource(di, "dim", payload);
    }

    getDevicesColourChroma(di) {
        return this.getDeviceResource(di, "colourChroma");
    }

    postDevicesColourChroma(di, payload) {
        return this.postDeviceResource(di, "colourChroma", payload);
    }
    
    getDevicesConnectionStatus(di) {
        return this.getDeviceResource(di, "connectionStatus");
    }

    postSubscribe(subscriptionInfo) {
        return this.insteonHub.postSubscribe(subscriptionInfo);
    }

    deleteSubscribe(subscriptionInfo) {
        return this.insteonHub._unsubscribe(subscriptionInfo);
    }
}

// Export the translator from the module.
module.exports = Translator;<|MERGE_RESOLUTION|>--- conflicted
+++ resolved
@@ -147,12 +147,9 @@
         case 'colourMode':
         case 'colourRgb':
         case 'colourChroma':
-<<<<<<< HEAD
         case 'connectionStatus':
             throw new Error('NotImplemented');
-=======
             throw new OpenT2TError(501, OpenT2TConstants.NotImplemented);
->>>>>>> 6ec8323c
         default:
             // Error case
             throw new OpenT2TError(400, OpenT2TConstants.InvalidResourceId);
