--- conflicted
+++ resolved
@@ -1,13 +1,3 @@
-<<<<<<< HEAD
-{
-    "base_state": {
-        "attributes": {
-            "switch": "on",
-            "hue": 10,
-            "saturation": 30,
-            "level": 20,
-            "colorTemperature": 50
-=======
 {   "base_state" :
     {   "attributes" :
         {
@@ -16,7 +6,6 @@
             "saturation" : 30,
             "level" : 20,
             "colorTemperature" : 3000
->>>>>>> 4e075a79
         },
         "id": "d827d753-88d8-45a8-bab3-36bc3899467a",
         "manufacturer": null,
