--- conflicted
+++ resolved
@@ -4,11 +4,6 @@
 var runLampTests = require('opent2t-device-lamp/lampTests');
 var config = require('./testConfig');
 var hubPath = require('path').join(__dirname, '../../../../org.opent2t.sample.hub.superpopular/com.smartthings.hub/js');
-<<<<<<< HEAD
-var translator = undefined;
-var controllId = undefined;
-=======
->>>>>>> f31209fa
 
 function getLamp(platforms) {
     for (var i = 0; i < platforms.length; i++) {
@@ -22,105 +17,6 @@
     return undefined;
 }
 
-<<<<<<< HEAD
-// setup the translator before all the tests run
-test.before(async () => {
-    var hubTranslator = await OpenT2T.createTranslatorAsync(hubPath, 'thingTranslator', config);
-    var platforms = await OpenT2T.invokeMethodAsync(hubTranslator, 'org.opent2t.sample.hub.superpopular', 'getPlatforms', []);
-    var platformInfo = getLamp(platforms.platforms);
-    controllId = platformInfo.opent2t.controlId;
-
-    translator = await OpenT2T.createTranslatorAsync(translatorPath, 'thingTranslator', {'deviceInfo': platformInfo, 'hub': hubTranslator});
-});
-
-test.serial("Valid Lamp Translator", t => {
-    t.is(typeof translator, 'object') && t.truthy(translator);
-});
-
-///
-/// Run a series of tests to validate the translator
-///
-
-test.serial('GetPlatform', t => {
-    return OpenT2T.invokeMethodAsync(translator, 'org.opent2t.sample.lamp.superpopular', 'get', [])
-        .then((response) => {
-            t.is(response.rt[0], 'org.opent2t.sample.lamp.superpopular');
-
-            console.log('*** response: \n' + JSON.stringify(response, null, 2));
-            
-            // Get the power resource and verify that it does not have a power value (shallow get)
-            var resource = response.entities[0].resources[0];
-            t.is(resource.rt[0], 'oic.r.switch.binary');
-            t.true(resource.value == undefined);
-            t.true(resource.id == undefined);
-        });
-});
-
-// Get the entire Lamp schema object expanded
-test.serial('GetPlatformExpanded', t => {
-    return OpenT2T.invokeMethodAsync(translator, 'org.opent2t.sample.lamp.superpopular', 'get', [true])
-        .then((response) => {
-            t.is(response.rt[0], 'org.opent2t.sample.lamp.superpopular');
-            console.log('*** response: \n' + JSON.stringify(response, null, 2));
-
-            // Get the power resource and verify that it has a power value (deep get)
-            var resource = response.entities[0].resources[0];
-            t.is(resource.id, 'power');
-            t.is(resource.rt[0], 'oic.r.switch.binary');
-            t.true(resource.value !== undefined);
-        });
-});
-
-test.serial('GetPower', t => {
-    return OpenT2T.invokeMethodAsync(translator, 'org.opent2t.sample.lamp.superpopular', 'getDevicesPower', [controllId])
-        .then((response) => {
-            console.log('*** response: \n' + JSON.stringify(response, null, 2));
-
-            t.is(response.rt[0], 'oic.r.switch.binary');
-            t.true(response.value !== undefined);
-        });
-});
-
-test.serial('SetPowerOff', t => {
-    return OpenT2T.invokeMethodAsync(translator, 'org.opent2t.sample.lamp.superpopular', 'postDeviceResource', [controllId, 'power', {'value': false }])
-        .then((response) => {
-            console.log('*** response: \n' + JSON.stringify(response, null, 2));
-
-            t.is(response.rt[0], 'oic.r.switch.binary');
-            t.false(response.value);
-        });
-});
-
-test.serial('SetPowerON', t => {
-    return OpenT2T.invokeMethodAsync(translator, 'org.opent2t.sample.lamp.superpopular', 'postDeviceResource', [controllId, 'power', {'value': true }])
-        .then((response) => {
-            console.log('*** response: \n' + JSON.stringify(response, null, 2));
-
-            t.is(response.rt[0], 'oic.r.switch.binary');
-            t.true(response.value);
-        });
-});
-
-test.serial('GetDimming', t => {
-    return OpenT2T.invokeMethodAsync(translator, 'org.opent2t.sample.lamp.superpopular', 'getDeviceResource', [controllId, 'dim'])
-        .then((response) => {
-            console.log('*** response: \n' + JSON.stringify(response, null, 2));
-
-            t.is(response.rt[0], 'oic.r.light.dimming');
-            t.true(response.dimmingSetting !== undefined);
-        });
-});
-
-test.serial('SetDimming', t => {
-    return OpenT2T.invokeMethodAsync(translator, 'org.opent2t.sample.lamp.superpopular', 'postDeviceResource', [controllId, 'dim', {'dimmingSetting': 10}])
-        .then((response) => {
-            console.log('*** response: \n' + JSON.stringify(response, null, 2));
-
-            t.is(response.rt[0], 'oic.r.light.dimming');
-            t.is(response.dimmingSetting, 10);
-        });
-});
-=======
 function createTranslator() {
     return OpenT2T.createTranslatorAsync(hubPath, 'thingTranslator', config).then(hubTranslator => {
         return OpenT2T.invokeMethodAsync(hubTranslator, 'org.opent2t.sample.hub.superpopular', 'get', [false]).then(platforms => {
@@ -137,5 +33,4 @@
 };
 
 // Run standard lamp tests
-runLampTests(settings);
->>>>>>> f31209fa
+runLampTests(settings);