﻿<?xml version="1.0" encoding="utf-8"?>
<manifest>
  <!-- associated voice handler -->
  <voice id="org.opent2t.sample.lightcontrol.cortana.vcd.superpopular" />
  <!-- associated schemas -->
  <schemas>
    <schema id="org.opent2t.sample.lamp.superpopular" main="true" type="OCF" />
    <schema id="oic.core" type="OCF" />
    <schema id="oic.baseresource" type="OCF" />
<<<<<<< HEAD
    <schema id="oic.r.switch.binary" type="OCF">
    <schema id="oic.r.light.dimming" type="OCF">
    <schema id="oic.r.colour.rgb" type="OCF">
=======
    <schema id="oic.r.switch.binary" type="OCF" />
    <schema id="oic.r.light.dimming" type="OCF" />
    <schema id="oic.r.colour.rgb" type="OCF" />
>>>>>>> a3e00a85
  </schemas>
</manifest><|MERGE_RESOLUTION|>--- conflicted
+++ resolved
@@ -7,14 +7,8 @@
     <schema id="org.opent2t.sample.lamp.superpopular" main="true" type="OCF" />
     <schema id="oic.core" type="OCF" />
     <schema id="oic.baseresource" type="OCF" />
-<<<<<<< HEAD
-    <schema id="oic.r.switch.binary" type="OCF">
-    <schema id="oic.r.light.dimming" type="OCF">
-    <schema id="oic.r.colour.rgb" type="OCF">
-=======
     <schema id="oic.r.switch.binary" type="OCF" />
     <schema id="oic.r.light.dimming" type="OCF" />
     <schema id="oic.r.colour.rgb" type="OCF" />
->>>>>>> a3e00a85
   </schemas>
 </manifest>