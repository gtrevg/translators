'use strict';

// This code uses ES2015 syntax that requires at least Node.js v4.
// For Node.js ES2015 support details, reference http://node.green/

/**
 * Validates an argument matches the expected type.
 */
function validateArgumentType(arg, argName, expectedType) {
    if (typeof arg === 'undefined') {
        throw new Error('Missing argument: ' + argName + '. ' +
            'Expected type: ' + expectedType + '.');
    } else if (typeof arg !== expectedType) {
        throw new Error('Invalid argument: ' + argName + '. ' +
            'Expected type: ' + expectedType + ', got: ' + (typeof arg));
    }
}

/**
 * Finds a resource for an entity in a schema
 */
function findResource(schema, di, resourceId) {
    // Find the entity by the unique di 
    var entity = schema.entities.find((d) => {
        return d.di === di;
    });

    if (!entity) throw new Error('Entity - ' + di + ' not found.');

    var resource = entity.resources.find((r) => {
        return r.id === resourceId;
    });

    if (!resource) throw new Error('Resource with resourceId \"' + resourceId + '\" not found.');
    return resource;
}

/**
 * Wink does not always populate every desired_state property, but last_reading doesn't necessarily
 * update as soon as we send our PUT request. Instead of relying just on one state or the other,
 * we use this StateReader class to read from desired_state if it is there, and fall back to last_reading
 * if it is not.
 */
class StateReader {
    constructor(desired_state, last_reading) {
        this.desired_state = desired_state;
        this.last_reading = last_reading;
    }

    get(state) {
        if (this.desired_state[state] !== undefined) {
            return this.desired_state[state];
        }
        else {
            return this.last_reading[state];
        }
    }
}

/**
 * Helper method to convert Wink's 0.0-1.0 brightness scale to a 0-100 scale  
 */ 
function scaleDeviceBrightnessToTranslatorBrightness(brightnessValue) {
    return Math.floor(brightnessValue * 100);
}

/**
 * Helper method to convert a 0-100 scale to Wink's 0.0-1.0 brightness scale
 */
function scaleTranslatorBrightnessToDeviceBrightness(dimmingValue) {
    return dimmingValue / 100;
}

/***
 * Converts an OCF platform/resource schema for calls to the Wink API
 */
function resourceSchemaToProviderSchema(resourceId, resourceSchema) {
    // build the object with desired state
    var result = { 'desired_state': {} };
    var desired_state = result.desired_state;

    switch(resourceId) {
        case 'power':
            desired_state['powered'] = resourceSchema.value;
            break;
        case 'dim':
            desired_state['brightness'] = scaleTranslatorBrightnessToDeviceBrightness(resourceSchema.dimmingSetting);
            break;
        case 'colourMode':
        case 'colourRgb':
        case 'colourChroma':
            throw new Error('NotImplemented');
        default:
            // Error case
            throw new Error("Invalid resourceId");
    }

    return result;
}

/**
 * Converts a representation of a platform from the Wink API into an OCF representation.
 */
function providerSchemaToPlatformSchema(providerSchema, expand) {
    var stateReader = new StateReader(providerSchema.desired_state, providerSchema.last_reading);

    // Build the oic.r.switch.binary resource
    var power = {
        "href": "/power",
        "rt": ["oic.r.switch.binary"],
        "if": ["oic.if.a", "oic.if.baseline"]
    }

    // Build the oic.r.dimming resource
    var dim = {
         "href": "/dim",
         "rt": ["oic.r.light.dimming"],
         "if": ["oic.if.a", "oic.if.baseline"]
    }

    // Include the values is expand is specified
    if (expand) {
        power.id = 'power';
        power.value = stateReader.get('powered');

        dim.id = 'dim';
        dim.dimmingSetting = scaleDeviceBrightnessToTranslatorBrightness(stateReader.get('brightness'));
        dim.range = [0,100];
    }

    return {
        opent2t: {
            schema: 'org.opent2t.sample.lamp.superpopular',
            translator: 'opent2t-translator-com-wink-lightbulb',
            controlId: providerSchema['object_id']
        },
        pi: providerSchema['uuid'],
        mnmn: providerSchema['device_manufacturer'],
        mnmo: providerSchema['manufacturer_device_model'],
        n: providerSchema['name'],
        rt: ['org.opent2t.sample.lamp.superpopular'],
        entities: [
            {
                rt: ['opent2t.d.light'],
                di: lightDeviceDi,
                icv: 'core.1.1.0',
                dmv: 'res.1.1.0',
                resources: [
                    power,
                    dim
                ]
            }
        ]
    };
}

<<<<<<< HEAD
const deviceType = 'light_bulbs';
=======
function validateResourceGet(resourceId) {
    switch (resourceId) {
        case 'colourMode':
        case 'colourRgb':
        case 'colourChroma':
            throw new Error('NotImplemented');
    }
}
>>>>>>> 5022d88c

// Each device in the platform has is own unique static identifier
const lightDeviceDi = 'F8CFB903-58BB-4753-97E0-72BD7DBC7933';

// This translator class implements the 'org.opent2t.sample.lamp.superpopular' interface.
class Translator {

    constructor(deviceInfo) {
        console.log('Wink Lightbulb initializing...');

        validateArgumentType(deviceInfo, "deviceInfo", "object");
       
<<<<<<< HEAD
        this.winkControlId = deviceInfo.deviceInfo.opent2t.controlId;
        this.winkHub = deviceInfo.hub;
=======
        this.controlId = deviceInfo.deviceInfo.opent2t.controlId;
        this.winkHub = deviceInfo.hub;
        this.deviceType = 'light_bulbs';
>>>>>>> 5022d88c

        console.log('Wink Lightbulb initializing...Done');
    }

    /**
     * Queries the entire state of the lamp
     * and returns an object that maps to the json schema org.opent2t.sample.lamp.superpopular
     */
    get(expand, payload) {
        if (payload) {
            return providerSchemaToPlatformSchema(payload, expand);
        }
        else {
<<<<<<< HEAD
            return this.winkHub.getDeviceDetailsAsync(deviceType, this.winkControlId)
=======
            return this.winkHub.getDeviceDetailsAsync(this.deviceType, this.controlId)
>>>>>>> 5022d88c
                .then((response) => {
                    return providerSchemaToPlatformSchema(response.data, expand);
                });
        }
    }

    /**
     * Finds a resource on a platform by the id
     */
    getDeviceResource(di, resourceId) {
        validateResourceGet(resourceId);

        return this.get(true)
            .then(response => {
                return findResource(response, di, resourceId);
        });
    }

    /**
     * Updates the specified resource with the provided payload.
     */
    postDeviceResource(di, resourceId, payload) {
        var putPayload = resourceSchemaToProviderSchema(resourceId, payload);

<<<<<<< HEAD
        return this.winkHub.putDeviceDetailsAsync(deviceType, this.winkControlId, putPayload)
=======
        return this.winkHub.putDeviceDetailsAsync(this.deviceType, this.controlId, putPayload)
>>>>>>> 5022d88c
            .then((response) => {
                var schema = providerSchemaToPlatformSchema(response.data, true);

                return findResource(schema, di, resourceId);
            });
    }

    getDevicesPower(deviceId) {
        return this.getDeviceResource(deviceId, "power");
    }

    postDevicesPower(deviceId, payload) {
        return this.postDeviceResource(deviceId, "power", payload)
    }

    getDevicesColourMode(deviceId) {
        return this.getDeviceResource(deviceId, "colourMode");
    }

    getDevicesColourRGB(deviceId) {
        return this.getDeviceResource(deviceId, "colourRgb");
    }

    postDevicesColourRGB(deviceId, payload) {
        return this.postDeviceResource(deviceId, "colourRgb", payload);
    }

    getDevicesDim(deviceId) {
        return this.getDeviceResource(deviceId, "dim");
    }

    postDevicesDim(deviceId, payload) {
        return this.postDeviceResource(deviceId, "dim", payload);
    }

    getDevicesColourChroma(deviceId) {
        return this.getDeviceResource(deviceId, "colourChroma");
    }

    postDevicesColourChroma(deviceId, payload) {
        return this.postDeviceResource(deviceId, "colourChroma", payload);
    }

    postSubscribe(subscriptionInfo) {
<<<<<<< HEAD
        subscriptionInfo.deviceId = this.winkControlId;
        subscriptionInfo.deviceType = deviceType;
=======
        subscriptionInfo.deviceId = this.controlId;
        subscriptionInfo.deviceType = this.deviceType;
>>>>>>> 5022d88c
        return this.winkHub.postSubscribe(subscriptionInfo);
    }

    deleteSubscribe(subscriptionInfo) {
<<<<<<< HEAD
        subscriptionInfo.deviceId = this.winkControlId;
        subscriptionInfo.deviceType = deviceType;
=======
        subscriptionInfo.deviceId = this.controlId;
        subscriptionInfo.deviceType = this.deviceType;
>>>>>>> 5022d88c
        return this.winkHub._unsubscribe(subscriptionInfo);
    }
}

// Export the translator from the module.
module.exports = Translator;<|MERGE_RESOLUTION|>--- conflicted
+++ resolved
@@ -154,9 +154,6 @@
     };
 }
 
-<<<<<<< HEAD
-const deviceType = 'light_bulbs';
-=======
 function validateResourceGet(resourceId) {
     switch (resourceId) {
         case 'colourMode':
@@ -165,7 +162,6 @@
             throw new Error('NotImplemented');
     }
 }
->>>>>>> 5022d88c
 
 // Each device in the platform has is own unique static identifier
 const lightDeviceDi = 'F8CFB903-58BB-4753-97E0-72BD7DBC7933';
@@ -178,14 +174,9 @@
 
         validateArgumentType(deviceInfo, "deviceInfo", "object");
        
-<<<<<<< HEAD
-        this.winkControlId = deviceInfo.deviceInfo.opent2t.controlId;
-        this.winkHub = deviceInfo.hub;
-=======
         this.controlId = deviceInfo.deviceInfo.opent2t.controlId;
         this.winkHub = deviceInfo.hub;
         this.deviceType = 'light_bulbs';
->>>>>>> 5022d88c
 
         console.log('Wink Lightbulb initializing...Done');
     }
@@ -199,11 +190,7 @@
             return providerSchemaToPlatformSchema(payload, expand);
         }
         else {
-<<<<<<< HEAD
-            return this.winkHub.getDeviceDetailsAsync(deviceType, this.winkControlId)
-=======
             return this.winkHub.getDeviceDetailsAsync(this.deviceType, this.controlId)
->>>>>>> 5022d88c
                 .then((response) => {
                     return providerSchemaToPlatformSchema(response.data, expand);
                 });
@@ -228,11 +215,7 @@
     postDeviceResource(di, resourceId, payload) {
         var putPayload = resourceSchemaToProviderSchema(resourceId, payload);
 
-<<<<<<< HEAD
-        return this.winkHub.putDeviceDetailsAsync(deviceType, this.winkControlId, putPayload)
-=======
         return this.winkHub.putDeviceDetailsAsync(this.deviceType, this.controlId, putPayload)
->>>>>>> 5022d88c
             .then((response) => {
                 var schema = providerSchemaToPlatformSchema(response.data, true);
 
@@ -277,24 +260,14 @@
     }
 
     postSubscribe(subscriptionInfo) {
-<<<<<<< HEAD
-        subscriptionInfo.deviceId = this.winkControlId;
-        subscriptionInfo.deviceType = deviceType;
-=======
         subscriptionInfo.deviceId = this.controlId;
         subscriptionInfo.deviceType = this.deviceType;
->>>>>>> 5022d88c
         return this.winkHub.postSubscribe(subscriptionInfo);
     }
 
     deleteSubscribe(subscriptionInfo) {
-<<<<<<< HEAD
-        subscriptionInfo.deviceId = this.winkControlId;
-        subscriptionInfo.deviceType = deviceType;
-=======
         subscriptionInfo.deviceId = this.controlId;
         subscriptionInfo.deviceType = this.deviceType;
->>>>>>> 5022d88c
         return this.winkHub._unsubscribe(subscriptionInfo);
     }
 }
