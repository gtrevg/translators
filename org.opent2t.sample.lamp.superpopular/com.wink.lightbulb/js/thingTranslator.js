--- conflicted
+++ resolved
@@ -1,12 +1,7 @@
 'use strict';
 var OpenT2TError = require('opent2t').OpenT2TError;
 var OpenT2TConstants = require('opent2t').OpenT2TConstants;
-<<<<<<< HEAD
-
-=======
-var OpenT2TLogger = require('opent2t').Logger;
 var crypto = require('crypto');
->>>>>>> acede89e
 var colorConvert = require('color-convert');
 
 // This code uses ES2015 syntax that requires at least Node.js v4.
