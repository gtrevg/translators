--- conflicted
+++ resolved
@@ -154,7 +154,6 @@
     };
 }
 
-<<<<<<< HEAD
 function validateResourceGet(resourceId) {
     switch (resourceId) {
         case 'colourMode':
@@ -164,12 +163,6 @@
     }
 }
 
-var deviceId;
-var deviceType = 'light_bulbs';
-var winkHub;
-
-=======
->>>>>>> b0cd5175
 // Each device in the platform has is own unique static identifier
 const lightDeviceDi = 'F8CFB903-58BB-4753-97E0-72BD7DBC7933';
 
