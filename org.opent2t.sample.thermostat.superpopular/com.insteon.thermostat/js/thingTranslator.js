--- conflicted
+++ resolved
@@ -242,11 +242,8 @@
     }
 }
 
-<<<<<<< HEAD
 const thermostatDeviceDi = "6d3b1cbc-2532-44ba-80f5-a41b60213c04";
 
-=======
->>>>>>> 5022d88c
 // This translator class implements the 'org.opent2t.sample.thermostat.superpopular' schema.
 class Translator {
 
@@ -279,9 +276,9 @@
     /**
      * Finds a resource on a platform by the id
      */
-    getDeviceResource(translator, di, resourceId) {
+    getDeviceResource(di, resourceId) {
         validateResourceGet(resourceId);
-        return translator.get(true)
+        return this.get(true)
             .then(response => {
                 return findResource(response, di, resourceId);
             });
@@ -327,19 +324,11 @@
     }
 
     getDevicesAmbientTemperature(di) {
-<<<<<<< HEAD
         return this.getDeviceResource(di, 'ambientTemperature');
     }
 
     getDevicesTargetTemperature(di) {
         return this.getDeviceResource(di, 'targetTemperature');
-=======
-        return this.getDeviceResource(this, di, 'ambientTemperature');
-    }
-
-    getDevicesTargetTemperature(di) {
-        return this.getDeviceResource(this, di, 'targetTemperature');
->>>>>>> 5022d88c
     }
 
     postDevicesTargetTemperature(di, payload) {
@@ -347,19 +336,11 @@
     }
 
     getDevicesHumidity(di) {
-<<<<<<< HEAD
         return this.getDeviceResource(di, 'humidity');
     }
 
     getDevicesTargetTemperatureHigh(di) {
         return this.getDeviceResource(di, 'targetTemperatureHigh');
-=======
-        return this.getDeviceResource(this, di, 'humidity');
-    }
-
-    getDevicesTargetTemperatureHigh(di) {
-        return this.getDeviceResource(this, di, 'targetTemperatureHigh');
->>>>>>> 5022d88c
     }
 
     postDevicesTargetTemperatureHigh(di, payload) {
@@ -367,11 +348,7 @@
     }
 
     getDevicesTargetTemperatureLow(di) {
-<<<<<<< HEAD
         return this.getDeviceResource(di, 'targetTemperatureLow');
-=======
-        return this.getDeviceResource(this, di, 'targetTemperatureLow');
->>>>>>> 5022d88c
     }
 
     postDevicesTargetTemperatureLow(di, payload) {
@@ -379,11 +356,7 @@
     }
 
     getDevicesAwayMode(di) {
-<<<<<<< HEAD
         return this.getDeviceResource(di, 'awayMode');
-=======
-        return this.getDeviceResource(this, di, 'awayMode');
->>>>>>> 5022d88c
     }
 
     postDevicesAwayMode(di, payload) {
@@ -391,11 +364,7 @@
     }
 
     getDevicesAwayTemperatureHigh(di) {
-<<<<<<< HEAD
         return this.getDeviceResource(di, 'awayTemperatureHigh');
-=======
-        return this.getDeviceResource(this, di, 'awayTemperatureHigh');
->>>>>>> 5022d88c
     }
 
     postDevicesAwayTemperatureHigh(di, payload) {
@@ -403,11 +372,7 @@
     }
 
     getDevicesAwayTemperatureLow(di) {
-<<<<<<< HEAD
         return this.getDeviceResource(di, 'awayTemperatureLow');
-=======
-        return this.getDeviceResource(this, di, 'awayTemperatureLow');
->>>>>>> 5022d88c
     }
 
     postDevicesAwayTemperatureLow(di, payload) {
@@ -415,19 +380,11 @@
     }
 
     getDevicesEcoMode(di) {
-<<<<<<< HEAD
         return this.getDeviceResource(di, 'ecoMode');
     }
 
     getDevicesHvacMode(di) {
         return this.getDeviceResource(di, 'hvacMode');
-=======
-        return this.getDeviceResource(this, di, 'ecoMode');
-    }
-
-    getDevicesHvacMode(di) {
-        return this.getDeviceResource(this, di, 'hvacMode');
->>>>>>> 5022d88c
     }
 
     postDevicesHvacMode(di, payload) {
@@ -435,7 +392,6 @@
     }
 
     getDevicesHeatingFuelSource(di) {
-<<<<<<< HEAD
         return this.getDeviceResource(di, 'heatingFuelSource');
     }
 
@@ -453,25 +409,6 @@
 
     getDevicesFanTimerTimeout(di) {
         return this.getDeviceResource(di, 'fanTimerTimeout');
-=======
-        return this.getDeviceResource(this, di, 'heatingFuelSource');
-    }
-
-    getDevicesHasFan(di) {
-        return this.getDeviceResource(this, di, 'hasFan');
-    }
-
-    getDevicesFanActive(di) {
-        return this.getDeviceResource(this, di, 'fanActive');
-    }
-
-    getDevicesFanTimerActive(di) {
-        return this.getDeviceResource(this, di, 'fanTimerActive');
-    }
-
-    getDevicesFanTimerTimeout(di) {
-        return this.getDeviceResource(this, di, 'fanTimerTimeout');
->>>>>>> 5022d88c
     }
 
     postDevicesFanTimerTimeout(di, payload) {
@@ -479,11 +416,7 @@
     }
 
     getDevicesFanMode(di) {
-<<<<<<< HEAD
         return this.getDeviceResource(di, 'fanMode');
-=======
-        return this.getDeviceResource(this, di, 'fanMode');
->>>>>>> 5022d88c
     }
 
     postDevicesFanMode(di, payload) {
