--- conflicted
+++ resolved
@@ -30,11 +30,7 @@
     }); 
     
     if (!entity) {
-<<<<<<< HEAD
-        throw new Error('NotFound');
-=======
         throw new OpenT2TError(404, 'Entity - '+ di +' not found.');
->>>>>>> 6ec8323c
     }
     
     var resource = entity.resources.find((r) => { 
@@ -42,11 +38,7 @@
     }); 
 
     if (!resource) {
-<<<<<<< HEAD
-        throw new Error('NotFound'); 
-=======
         throw new OpenT2TError(404, 'Resource with resourceId \"' +  resourceId + '\" not found.');
->>>>>>> 6ec8323c
     }
     return resource; 
 }
