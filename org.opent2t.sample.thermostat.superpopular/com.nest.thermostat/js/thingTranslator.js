--- conflicted
+++ resolved
@@ -257,32 +257,8 @@
     }
 }
 
-<<<<<<< HEAD
-function findResource(schema, di, resourceId) {
-    var entity = schema.entities.find((d) => {
-        return d.di === di;
-    });
-
-    if (!entity) {
-        throw new Error('NotFound');
-    }
-
-    var resource = entity.resources.find((r) => {
-        return r.id === resourceId;
-    });
-
-    if (!resource) {
-        throw new Error('NotFound');
-    }
-
-    return resource;
-}
-
-const deviceType = 'thermostats';
 const thermostatDeviceDi = "f7074ee7-4fd8-4885-8997-487b8f3d14eb";
 
-=======
->>>>>>> 5022d88c
 // This translator class implements the 'org.opent2t.sample.thermostat.superpopular' interface.
 class Translator {
 
@@ -293,10 +269,7 @@
         this.controlId = deviceInfo.deviceInfo.opent2t.controlId;
         this.structureId = deviceInfo.deviceInfo.opent2t.structureId;
         this.nestHub = deviceInfo.hub;
-<<<<<<< HEAD
-=======
         this.deviceType = 'thermostats';
->>>>>>> 5022d88c
 
         console.log('Nest Thermostat initializing...Done');
     }
@@ -309,47 +282,27 @@
         if (payload) {
             return providerSchemaToPlatformSchema(payload, expand);
         } else {
-<<<<<<< HEAD
-            return this.nestHub.getDeviceDetailsAsync(deviceType, this.controlId)
-=======
             return this.nestHub.getDeviceDetailsAsync(this.deviceType, this.controlId)
->>>>>>> 5022d88c
                 .then((response) => {
                     return providerSchemaToPlatformSchema(response, expand);
                 });
         }
     }
-<<<<<<< HEAD
 
     getDeviceResource(di, resourceId) {
         validateResourceGet(resourceId);
 
         return this.get(true)
-=======
-    
-    /**
-     * Finds a resource on a platform by the id
-     */
-    getDeviceResource(translator, di, resourceId) {
-        validateResourceGet(resourceId);
-
-        return translator.get(true)
->>>>>>> 5022d88c
             .then(response => {
                 return findResource(response, di, resourceId);
             });
     }
 
-<<<<<<< HEAD
-    postDeviceResource(di, resourceId, payload) {
-        if (di === thermostatDeviceDi)
-=======
     /**
      * Finds a resource on a platform by the id
      */
     postDeviceResource(di, resourceId, payload) {
-        if (di === generateGUID(this.controlId))
->>>>>>> 5022d88c
+        if (di === thermostatDeviceDi)
         {
             var putPayload = resourceSchemaToProviderSchema(resourceId, payload);
 
@@ -360,11 +313,7 @@
                         return findResource(schema, di, resourceId);
                     });
             } else {
-<<<<<<< HEAD
-                return this.nestHub.putDeviceDetailsAsync(deviceType, this.controlId, putPayload)
-=======
                 return this.nestHub.putDeviceDetailsAsync(this.deviceType, this.controlId, putPayload)
->>>>>>> 5022d88c
                     .then((response) => {
                         var schema = providerSchemaToPlatformSchema(response, true);
                         return findResource(schema, di, resourceId);
@@ -374,7 +323,6 @@
             throw new Error('NotFound');
         }
     }
-<<<<<<< HEAD
 
     getDevicesAmbientTemperature(di) {
         return this.getDeviceResource(di, 'ambientTemperature');
@@ -382,15 +330,6 @@
 
     getDevicesTargetTemperature(di) {
         return this.getDeviceResource(di, 'targetTemperature');
-=======
-    
-    getDevicesAmbientTemperature(di) {
-        return this.getDeviceResource(this, di, 'ambientTemperature');
-    }
-
-    getDevicesTargetTemperature(di) {
-        return this.getDeviceResource(this, di, 'targetTemperature');
->>>>>>> 5022d88c
     }
 
     postDevicesTargetTemperature(di, payload) {
@@ -398,19 +337,11 @@
     }
 
     getDevicesHumidity(di) {
-<<<<<<< HEAD
         return this.getDeviceResource(di, 'humidity');
     }
 
     getDevicesTargetTemperatureHigh(di) {
         return this.getDeviceResource(di, 'targetTemperatureHigh');
-=======
-        return this.getDeviceResource(this, di, 'humidity');
-    }
-
-    getDevicesTargetTemperatureHigh(di) {
-        return this.getDeviceResource(this, di, 'targetTemperatureHigh');
->>>>>>> 5022d88c
     }
 
     postDevicesTargetTemperatureHigh(di, payload) {
@@ -418,11 +349,7 @@
     }
 
     getDevicesTargetTemperatureLow(di) {
-<<<<<<< HEAD
         return this.getDeviceResource(di, 'targetTemperatureLow');
-=======
-        return this.getDeviceResource(this, di, 'targetTemperatureLow');
->>>>>>> 5022d88c
     }
 
     postDevicesTargetTemperatureLow(di, payload) {
@@ -430,11 +357,7 @@
     }
 
     getDevicesAwayMode(di) {
-<<<<<<< HEAD
         return this.getDeviceResource(di, 'awayMode');
-=======
-        return this.getDeviceResource(this, di, 'awayMode');
->>>>>>> 5022d88c
     }
 
     postDevicesAwayMode(di, payload) {
@@ -442,11 +365,7 @@
     }
 
     getDevicesAwayTemperatureHigh(di) {
-<<<<<<< HEAD
         return this.getDeviceResource(di, 'awayTemperatureHigh');
-=======
-        return this.getDeviceResource(this, di, 'awayTemperatureHigh');
->>>>>>> 5022d88c
     }
 
     postDevicesAwayTemperatureHigh(di, payload) {
@@ -454,11 +373,7 @@
     }
 
     getDevicesAwayTemperatureLow(di) {
-<<<<<<< HEAD
         return this.getDeviceResource(di, 'awayTemperatureLow');
-=======
-        return this.getDeviceResource(this, di, 'awayTemperatureLow');
->>>>>>> 5022d88c
     }
 
     postDevicesAwayTemperatureLow(di, payload) {
@@ -466,19 +381,11 @@
     }
 
     getDevicesEcoMode(di) {
-<<<<<<< HEAD
         return this.getDeviceResource(di, 'ecoMode');
     }
 
     getDevicesHvacMode(di) {
         return this.getDeviceResource(di, 'hvacMode');
-=======
-        return this.getDeviceResource(this, di, 'ecoMode');
-    }
-
-    getDevicesHvacMode(di) {
-        return this.getDeviceResource(this, di, 'hvacMode');
->>>>>>> 5022d88c
     }
 
     postDevicesHvacMode(di, payload) {
@@ -486,7 +393,6 @@
     }
 
     getDevicesHeatingFuelSource(di) {
-<<<<<<< HEAD
         return this.getDeviceResource(di, 'heatingFuelSource');
     }
 
@@ -504,25 +410,6 @@
 
     getDevicesFanTimerTimeout(di) {
         return this.getDeviceResource(di, 'fanTimerTimeout');
-=======
-        return this.getDeviceResource(this, di, 'heatingFuelSource');
-    }
-
-    getDevicesHasFan(di) {
-        return this.getDeviceResource(this, di, 'hasFan');
-    }
-
-    getDevicesFanActive(di) {
-        return this.getDeviceResource(this, di, 'fanActive');
-    }
-
-    getDevicesFanTimerActive(di) {
-        return this.getDeviceResource(this, di, 'fanTimerActive');
-    }
-
-    getDevicesFanTimerTimeout(di) {
-        return this.getDeviceResource(this, di, 'fanTimerTimeout');
->>>>>>> 5022d88c
     }
 
     postDevicesFanTimerTimeout(di, payload) {
@@ -530,11 +417,7 @@
     }
 
     getDevicesFanMode(di) {
-<<<<<<< HEAD
         return this.getDeviceResource(di, 'fanMode');
-=======
-        return this.getDeviceResource(this, di, 'fanMode');
->>>>>>> 5022d88c
     }
 
     postDevicesFanMode(di, payload) {
@@ -543,11 +426,7 @@
 
     postSubscribe(subscriptionInfo) {
         subscriptionInfo.controlId = this.controlId;
-<<<<<<< HEAD
         return this.nestHub.postSubscribe(subscriptionInfo);
-=======
-        return this.nestHub._subscribe(subscriptionInfo);
->>>>>>> 5022d88c
     }
 
     deleteSubscribe(subscriptionInfo) {
