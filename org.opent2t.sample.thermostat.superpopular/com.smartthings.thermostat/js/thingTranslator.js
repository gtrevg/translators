--- conflicted
+++ resolved
@@ -218,31 +218,8 @@
     }
 }
 
-<<<<<<< HEAD
-function findResource(schema, di, resourceId) {
-    var entity = schema.entities.find((d) => {
-        return d.di === di;
-    });
-
-    if (!entity) {
-        throw new Error('NotFound');
-    }
-
-    var resource = entity.resources.find((r) => {
-        return r.id === resourceId;
-    });
-
-    if (!resource) {
-        throw new Error('NotFound');
-    }
-
-    return resource;
-}
-
 const thermostatDeviceDi = "185981bb-b056-42dd-959a-bc0d3f6080ea";
 
-=======
->>>>>>> 5022d88c
 // This translator class implements the 'org.opent2t.sample.thermostat.superpopular' schema.
 class Translator {
      
@@ -272,68 +249,42 @@
         }
     }
 
-<<<<<<< HEAD
-    getDeviceResource(di, resourceId) {
-        validateResourceGet(resourceId);
-
-        return this.get(true)
-=======
     /**
      * Finds a resource on a platform by the id
      */
-    getDeviceResource(translator, di, resourceId) {
+    getDeviceResource(di, resourceId) {
         validateResourceGet(resourceId);
 
-        return translator.get(true)
->>>>>>> 5022d88c
+        return this.get(true)
             .then(response => {
                 return findResource(response, di, resourceId);
             });
     }
 
-<<<<<<< HEAD
-    postDeviceResource(di, resourceId, payload) {
-        if (di === thermostatDeviceDi)
-=======
     /**
      * Updates the specified resource with the provided payload.
      */
     postDeviceResource(di, resourceId, payload) {
-        if (di === this.controlId)
->>>>>>> 5022d88c
+        if (di === thermostatDeviceDi)
         {
             var putPayload = resourceSchemaToProviderSchema(resourceId, payload);
 
             return this.smartThingsHub.putDeviceDetailsAsync(this.controlId, putPayload)
                 .then((response) => {
                     var schema = providerSchemaToPlatformSchema(response, true);
-<<<<<<< HEAD
-
-=======
->>>>>>> 5022d88c
                     return findResource(schema, di, resourceId);
                 });
         } else {
             throw new Error('NotFound');
         }
     }
-<<<<<<< HEAD
-
+  
     getDevicesAmbientTemperature(di) {
         return this.getDeviceResource(di, 'ambientTemperature');
     }
 
     getDevicesTargetTemperature(di) {
         return this.getDeviceResource(di, 'targetTemperature');
-=======
-    
-    getDevicesAmbientTemperature(di) {
-        return this.getDeviceResource(this, di, 'ambientTemperature');
-    }
-
-    getDevicesTargetTemperature(di) {
-        return this.getDeviceResource(this, di, 'targetTemperature');
->>>>>>> 5022d88c
     }
 
     postDevicesTargetTemperature(di, payload) {
@@ -341,19 +292,11 @@
     }
 
     getDevicesHumidity(di) {
-<<<<<<< HEAD
         return this.getDeviceResource(di, 'humidity');
     }
 
     getDevicesTargetTemperatureHigh(di) {
         return this.getDeviceResource(di, 'targetTemperatureHigh');
-=======
-        return this.getDeviceResource(this, di, 'humidity');
-    }
-
-    getDevicesTargetTemperatureHigh(di) {
-        return this.getDeviceResource(this, di, 'targetTemperatureHigh');
->>>>>>> 5022d88c
     }
 
     postDevicesTargetTemperatureHigh(di, payload) {
@@ -361,11 +304,7 @@
     }
 
     getDevicesTargetTemperatureLow(di) {
-<<<<<<< HEAD
         return this.getDeviceResource(di, 'targetTemperatureLow');
-=======
-        return this.getDeviceResource(this, di, 'targetTemperatureLow');
->>>>>>> 5022d88c
     }
 
     postDevicesTargetTemperatureLow(di, payload) {
@@ -373,11 +312,7 @@
     }
 
     getDevicesAwayMode(di) {
-<<<<<<< HEAD
         return this.getDeviceResource(di, 'awayMode');
-=======
-        return this.getDeviceResource(this, di, 'awayMode');
->>>>>>> 5022d88c
     }
 
     postDevicesAwayMode(di, payload) {
@@ -385,11 +320,7 @@
     }
 
     getDevicesAwayTemperatureHigh(di) {
-<<<<<<< HEAD
         return this.getDeviceResource(di, 'awayTemperatureHigh');
-=======
-        return this.getDeviceResource(this, di, 'awayTemperatureHigh');
->>>>>>> 5022d88c
     }
 
     postDevicesAwayTemperatureHigh(di, payload) {
@@ -397,11 +328,7 @@
     }
 
     getDevicesAwayTemperatureLow(di) {
-<<<<<<< HEAD
         return this.getDeviceResource(di, 'awayTemperatureLow');
-=======
-        return this.getDeviceResource(this, di, 'awayTemperatureLow');
->>>>>>> 5022d88c
     }
 
     postDevicesAwayTemperatureLow(di, payload) {
@@ -409,19 +336,11 @@
     }
 
     getDevicesEcoMode(di) {
-<<<<<<< HEAD
         return this.getDeviceResource(di, 'ecoMode');
     }
 
     getDevicesHvacMode(di) {
         return this.getDeviceResource(di, 'hvacMode');
-=======
-        return this.getDeviceResource(this, di, 'ecoMode');
-    }
-
-    getDevicesHvacMode(di) {
-        return this.getDeviceResource(this, di, 'hvacMode');
->>>>>>> 5022d88c
     }
 
     postDevicesHvacMode(di, payload) {
@@ -429,7 +348,6 @@
     }
 
     getDevicesHeatingFuelSource(di) {
-<<<<<<< HEAD
         return this.getDeviceResource(di, 'heatingFuelSource');
     }
 
@@ -447,25 +365,6 @@
 
     getDevicesFanTimerTimeout(di) {
         return this.getDeviceResource(di, 'fanTimerTimeout');
-=======
-        return this.getDeviceResource(this, di, 'heatingFuelSource');
-    }
-
-    getDevicesHasFan(di) {
-        return this.getDeviceResource(this, di, 'hasFan');
-    }
-
-    getDevicesFanActive(di) {
-        return this.getDeviceResource(this, di, 'fanActive');
-    }
-
-    getDevicesFanTimerActive(di) {
-        return this.getDeviceResource(this, di, 'fanTimerActive');
-    }
-
-    getDevicesFanTimerTimeout(di) {
-        return this.getDeviceResource(this, di, 'fanTimerTimeout');
->>>>>>> 5022d88c
     }
 
     postDevicesFanTimerTimeout(di, payload) {
@@ -473,11 +372,7 @@
     }
 
     getDevicesFanMode(di) {
-<<<<<<< HEAD
         return this.getDeviceResource(di, 'fanMode');
-=======
-        return this.getDeviceResource(this, di, 'fanMode');
->>>>>>> 5022d88c
     }
 
     postDevicesFanMode(di, payload) {
