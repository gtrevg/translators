--- conflicted
+++ resolved
@@ -27,11 +27,7 @@
     }); 
     
     if (!entity) {
-<<<<<<< HEAD
-        throw new Error('NotFound');
-=======
         throw new OpenT2TError(404, 'Entity - '+ di +' not found.');
->>>>>>> 6ec8323c
     }
     
     var resource = entity.resources.find((r) => { 
@@ -39,13 +35,8 @@
     }); 
 
     if (!resource) {
-<<<<<<< HEAD
-        throw new Error('NotFound'); 
-    }
-=======
         throw new OpenT2TError(404, 'Resource with resourceId \"' +  resourceId + '\" not found.');
     } 
->>>>>>> 6ec8323c
     return resource; 
 }
 
