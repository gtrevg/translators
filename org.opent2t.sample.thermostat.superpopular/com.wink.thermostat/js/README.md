--- conflicted
+++ resolved
@@ -1,64 +1,51 @@
-# Wink Thermostat Translator
-Translator for Wink thermostat (https://wink.com)
-
-## Setup Your Hardware
-Follow instructions in the Wink app to set up your thermostat with Wink. This is a pre-requisite
-before using this translator to interact with your thermostat.
-
-## Installing Dependencies
-To install dependencies for this translator, run:
-
-```bash
-npm install
-```
-
-<<<<<<< HEAD
-## Running Test Automation
-This translator comes with some automated tests. Here's how you can run them:
-
-### 1. Run onboarding to get credentials
-
-Using the opent2t-cli, following its readme to setup and perform onboarding and enumerate devices, you perform onboarding with this commmand:
-
-```bash
-node index.js -o opent2t-translator-com-wink-hub
-```
-=======
-## Running Automated Unit tests
-Unit tests do not require a physical or simulated device.
-Once dependencies have been installed simply run:
-
-```bash
-npm run-script unittest
-```
-
-## Running Automated Integration tests
-
-### 1. Run onboarding to get credentials
-
-Using the opent2t-cli, following its readme to setup and perform onboarding and enumerate devices, you perform onboarding with this commmand:
-
-```bash
-node index.js -o opent2t-translator-com-wink-hub
-```
->>>>>>> a3e00a85
-The user will be asked for their Wink credentials (plus API key information) and then save the access_token to a json file.
-
-### 2. Create the `tests/testConfig.json` file
-This is where you can put credentials/config to drive this test (this file is added to .gitignore
-to prevent inadvertent check-in). Copy the generated json file as the testconfig.json.
-
-### 3. Run the tests
-
-To run all the tests, run:
-
-```bash
-ava test.js
-```
-
-To run a specific test, run:
-
-```bash
-ava <test file path> <options>
-```
-
+# Wink Thermostat Translator
+Translator for Wink thermostat (https://wink.com)
+
+## Setup Your Hardware
+Follow instructions in the Wink app to set up your thermostat with Wink. This is a pre-requisite
+before using this translator to interact with your thermostat.
+
+## Installing Dependencies
+To install dependencies for this translator, run:
+
+```bash
+npm install
+```
+
+## Running Automated Unit tests
+Unit tests do not require a physical or simulated device.
+Once dependencies have been installed simply run:
+
+```bash
+npm run-script unittest
+```
+
+## Running Automated Integration tests
+
+### 1. Run onboarding to get credentials
+
+Using the opent2t-cli, following its readme to setup and perform onboarding and enumerate devices, you perform onboarding with this commmand:
+
+```bash
+node index.js -o opent2t-translator-com-wink-hub
+```
+The user will be asked for their Wink credentials (plus API key information) and then save the access_token to a json file.
+
+### 2. Create the `tests/testConfig.json` file
+This is where you can put credentials/config to drive this test (this file is added to .gitignore
+to prevent inadvertent check-in). Copy the generated json file as the testconfig.json.
+
+### 3. Run the tests
+
+To run all the tests, run:
+
+```bash
+ava test.js
+```
+
+To run a specific test, run:
+
+```bash
+ava <test file path> <options>
+```
+