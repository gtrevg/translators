--- conflicted
+++ resolved
@@ -19,12 +19,8 @@
     ]
   },
   "dependencies": {
-<<<<<<< HEAD
-    "opent2t-translator-com-wink-hub": "^1.2.0",
-    "opent2t": "^1.0.1"
-=======
     "opent2t-translator-com-wink-hub": "^1.2.2"
->>>>>>> 73af32b9
+    "opent2t": "^1.0.3"
   },
   "devDependencies": {
     "opent2t": "*",
