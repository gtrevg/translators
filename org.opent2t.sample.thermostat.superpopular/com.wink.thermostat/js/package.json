{
  "name": "opent2t-translator-com-wink-thermostat",
<<<<<<< HEAD
  "version": "0.1.2",
=======
  "version": "0.1.5",
>>>>>>> a3e00a85
  "description": "Wink Thermostat",
  "homepage": "http://opentranslatorstothings.org",
  "repository": {
    "type": "git",
    "url": "https://github.com/opent2t/translators.git"
  },
  "main": "thingTranslator.js",
  "license": "MIT",
  "scripts": {
    "test": "ava",
    "unittest": "ava tests/unitTests.js"
  },
  "ava": {
    "files": [
      "tests/*.js"
    ]
  },
  "dependencies": {
    "opent2t": "1.0.1",
    "opent2t-translator-com-wink-hub": "*"
  },
  "devDependencies": {
    "opent2t": "*",
    "opent2t-translator-com-wink-hub": "*",
<<<<<<< HEAD
    "jshint": "^2.9.2",
=======
>>>>>>> a3e00a85
    "ava": "^0.15.2"
  }
}<|MERGE_RESOLUTION|>--- conflicted
+++ resolved
@@ -1,10 +1,6 @@
 {
   "name": "opent2t-translator-com-wink-thermostat",
-<<<<<<< HEAD
-  "version": "0.1.2",
-=======
   "version": "0.1.5",
->>>>>>> a3e00a85
   "description": "Wink Thermostat",
   "homepage": "http://opentranslatorstothings.org",
   "repository": {
@@ -29,10 +25,6 @@
   "devDependencies": {
     "opent2t": "*",
     "opent2t-translator-com-wink-hub": "*",
-<<<<<<< HEAD
-    "jshint": "^2.9.2",
-=======
->>>>>>> a3e00a85
     "ava": "^0.15.2"
   }
 }