--- conflicted
+++ resolved
@@ -1,182 +1,3 @@
-<<<<<<< HEAD
-var test = require('ava');
-var OpenT2T = require('opent2t').OpenT2T;
-var config = require('./testConfig');
-
-console.log("Config:");
-console.log(JSON.stringify(config, null, 2));
-
-var translatorPath = require('path').join(__dirname, '..');
-var hubPath = require('path').join(__dirname, '../../../../org.opent2t.sample.hub.superpopular/com.wink.hub/js');
-
-var translator = undefined;
-
-function getThermostat(devices) {
-    for (var i = 0; i < devices.length; i++) {
-        var d = devices[i];
-
-        if (d.openT2T.translator === 'opent2t-translator-com-wink-thermostat') {
-            return d;
-        }
-    }
-
-    return undefined;
-}
-
-// setup the translator before all the tests run
-test.before(async () => {
-    var hubTranslator = await OpenT2T.createTranslatorAsync(hubPath, 'thingTranslator', config);
-    var hubInfo = await OpenT2T.getPropertyAsync(hubTranslator, 'org.opent2t.sample.hub.superpopular', 'HubResURI');
-    var deviceInfo = getThermostat(hubInfo.devices);
-
-    translator = await OpenT2T.createTranslatorAsync(translatorPath, 'thingTranslator', {'deviceInfo': deviceInfo, 'hub': hubTranslator});
-});
-
-test.serial("Valid Thermostat Translator", t => {
-    t.is(typeof translator, 'object') && t.truthy(translator);
-});
-
-// 
-// Run a series of tests to validate the translator
-// 
-
-// Get AmbientTemperature via getter for individual property
-test.serial('AmbientTemperature', t => {
-
-    return OpenT2T.getPropertyAsync(translator, 'org.opent2t.sample.thermostat.superpopular', 'ambientTemperature')
-        .then((ambientTemperature) => {
-
-            // TEST: some ambient temperature was returned
-            console.log('*** ambientTemperature: ' + ambientTemperature);
-            t.truthy(ambientTemperature);
-        });
-});
-
-// Set/Get TargetTemperatureHigh via setters for individual properties
-test.serial('TargetTemperatureHigh', t => {
-
-    return OpenT2T.getPropertyAsync(translator, 'org.opent2t.sample.thermostat.superpopular', 'targetTemperatureHigh')
-        .then((targetTemperatureHighBefore) => {
-
-            console.log('*** targetTemperatureHighBefore: ' + targetTemperatureHighBefore);
-
-            return OpenT2T.setPropertyAsync(translator, 'org.opent2t.sample.thermostat.superpopular', 'targetTemperatureHigh', 22)
-                .then(() => {
-
-                    return OpenT2T.getPropertyAsync(translator, 'org.opent2t.sample.thermostat.superpopular', 'targetTemperatureHigh')
-                        .then((targetTemperatureHigh) => {
-
-                            // TEST: approximately the same value was returned that was set
-                            //       (due to rounding the value returned is sometimes a little different)
-                            console.log('*** targetTemperatureHigh: ' + targetTemperatureHigh);
-                            t.truthy(Math.abs(targetTemperatureHigh - 22) < 0.75);
-                        });
-                });
-        });
-});
-
-// Set/Get TargetTemperatureLow via setters for individual properties
-test.serial('TargetTemperatureLow', t => {
-
-    return OpenT2T.setPropertyAsync(translator, 'org.opent2t.sample.thermostat.superpopular', 'targetTemperatureLow', 19)
-        .then(() => {
-
-            return OpenT2T.getPropertyAsync(translator, 'org.opent2t.sample.thermostat.superpopular', 'targetTemperatureLow')
-                .then((targetTemperatureLow) => {
-
-                    // TEST: approximately the same value was returned that was set
-                    //       (due to rounding the value returned is sometimes a little different)
-                    console.log('*** targetTemperatureLow: ' + targetTemperatureLow);
-                    t.truthy(Math.abs(targetTemperatureLow - 19) < 0.75);
-                });
-        });
-});
-
-// Set/Get TargetTemperatureHigh + TargetTemperatureLow via POST/GET of the entire schema object
-test.serial('TargetTemperatureHigh_TargetTemperatureLow_Post_Get', t => {
-
-    // build value payload with schema for this translator,
-    // setting both properties at the same time
-    var value = {};
-    value['targetTemperatureHigh'] = { temperature: 22 };
-    value['targetTemperatureLow'] = { temperature: 19 };
-
-    return OpenT2T.invokeMethodAsync(translator, 'org.opent2t.sample.thermostat.superpopular', 'postThermostatResURI', [value])
-        .then((response1) => {
-
-            console.log('*** multi-set response: ' + JSON.stringify(response1, null, 2));
-
-            return OpenT2T.invokeMethodAsync(translator, 'org.opent2t.sample.thermostat.superpopular', 'getThermostatResURI', [])
-                .then((response2) => {
-
-                    // TEST: The same values were returned that were set
-                    //       (due to rounding the value returned is sometimes a little different)
-                    console.log('*** multi-get response: ' + JSON.stringify(response2, null, 2));
-                    t.truthy(Math.abs(response2.targetTemperatureLow.temperature - 19) < 0.75);
-                    t.truthy(Math.abs(response2.targetTemperatureHigh.temperature - 22) < 0.75);
-
-                    // Test that the target temp is an average of the two setpoints, approximately
-                    return OpenT2T.getPropertyAsync(translator, 'org.opent2t.sample.thermostat.superpopular', 'targetTemperature')
-                        .then((targetTemperature) => {
-
-                            // TEST: approximately an average of max and min setpoints is returned
-                            //       (due to rounding the value returned is sometimes a little different)
-                            console.log('*** targetTemperature: ' + targetTemperature);
-
-                            t.truthy(Math.abs(targetTemperature - 20.5) < 0.75);
-                        });
-                });
-        });
-});
-
-// Get the entire Thermostat schema object
-test.serial('GetThermostatResURI', t => {
-
-    return OpenT2T.invokeMethodAsync(translator, 'org.opent2t.sample.thermostat.superpopular', 'getThermostatResURI', [])
-        .then((response) => {
-
-            t.not(response.id, undefined);
-            t.is(response.rt, 'org.opent2t.sample.thermostat.superpopular');
-            t.not(response.targetTemperature, undefined);
-            t.not(response.targetTemperatureHigh, undefined);
-            t.not(response.targetTemperatureLow, undefined);
-            t.not(response.ambientTemperature, undefined);
-            t.not(response.awayMode, undefined);
-            t.not(response.hasFan, undefined);
-            t.not(response.ecoMode, undefined);
-            t.not(response.hvacMode, undefined);
-            t.not(response.fanTimerActive, undefined);
-
-            console.log('*** response: \n' + JSON.stringify(response, null, 2));
-        });
-});
-
-test.serial('PostThermostatResURI_Set_AwayMode', t => {
-
-    var value = {};
-    value['awayMode'] = true;
-
-    return OpenT2T.invokeMethodAsync(translator, 'org.opent2t.sample.thermostat.superpopular', 'postThermostatResURI', [value])
-        .then((response) => {
-            t.truthy(response.awayMode);
-
-            console.log('*** response: \n' + JSON.stringify(response, null, 2));
-        });
-});
-
-test.serial('PostThermostatResURI_Set_HvacMode', t => {
-
-    var value = {};
-    value['hvacMode'] = { 'modes': ['auto'] };
-
-    return OpenT2T.invokeMethodAsync(translator, 'org.opent2t.sample.thermostat.superpopular', 'postThermostatResURI', [value])
-        .then((response) => {
-            t.is(response.hvacMode.modes[0], 'auto');
-
-            console.log('*** response: \n' + JSON.stringify(response, null, 2));
-        });
-});
-=======
 var test = require('ava');
 var OpenT2T = require('opent2t').OpenT2T;
 var config = require('./testConfig');
@@ -469,5 +290,4 @@
             t.pass("Unsubscribed successfully");
         });
     });
-});
->>>>>>> a3e00a85
+});