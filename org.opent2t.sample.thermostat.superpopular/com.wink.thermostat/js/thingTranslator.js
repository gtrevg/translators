--- conflicted
+++ resolved
@@ -114,17 +114,11 @@
     constructor(deviceInfo) {
         console.log('Initializing device.');
 
-<<<<<<< HEAD
+        validateArgumentType(deviceInfo, "deviceInfo", "object");
+
         deviceId = deviceInfo.deviceInfo.id;
         winkHub = deviceInfo.hub;
 
-=======
-        validateArgumentType(deviceInfo, "deviceInfo", "object");
-
-        deviceId = deviceInfo.deviceInfo.id;
-        winkHub = deviceInfo.hub;
-
->>>>>>> ac1209d5
         console.log('Wink Thermostat Translator initialized.');
     }
 
@@ -132,7 +126,6 @@
 
     // Queries the entire state of the thermostat
     // and returns an object that maps to the json schema org.opent2t.sample.thermostat.superpopular
-<<<<<<< HEAD
     getThermostatResURI(payload) {
         if (payload) {
             return deviceSchemaToTranslatorSchema(payload);
@@ -142,13 +135,6 @@
                     return deviceSchemaToTranslatorSchema(response.data);
                 });
         }
-=======
-    getThermostatResURI() {
-        return winkHub.getDeviceDetailsAsync(deviceType, deviceId)
-            .then((response) => {
-                return deviceSchemaToTranslatorSchema(response.data);
-            });
->>>>>>> ac1209d5
     }
 
     // Updates the current state of the thermostat with the contents of postPayload
