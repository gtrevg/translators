/* jshint esversion: 6 */
/* jshint node: true */
'use strict';
const WinkHelper = require('opent2t-translator-helper-wink');

// This code uses ES2015 syntax that requires at least Node.js v4.
// For Node.js ES2015 support details, reference http://node.green/

function validateArgumentType(arg, argName, expectedType) {
    if (typeof arg === 'undefined') {
        throw new Error('Missing argument: ' + argName + '. ' +
            'Expected type: ' + expectedType + '.');
    } else if (typeof arg !== expectedType) {
        throw new Error('Invalid argument: ' + argName + '. ' +
            'Expected type: ' + expectedType + ', got: ' + (typeof arg));
    }
}

// Wink does not always populate every desired_state property, but last_reading doesn't necessarily
// update as soon as we send our PUT request. Instead of relying just on one state or the other,
// we use this StateReader class to read from desired_state if it is there, and fall back to last_reading
// if it is not.
class StateReader {
    constructor(desired_state, last_reading) {
        this.desired_state = desired_state;
        this.last_reading = last_reading;
    }

    get(state) {
        if (this.desired_state[state] !== undefined) {
            return this.desired_state[state];
        }
        else {
            return this.last_reading[state];
        }
    }
}

function winkSchemaToOcfSchema(winkSchema) {
    var last_reading = winkSchema.last_reading;

    var stateReader = new StateReader(winkSchema.desired_state, winkSchema.last_reading);

    // Wink does not have a target temperature field, so returning the average of min and max setpoint
    var max = stateReader.get('max_set_point');
    var min = stateReader.get('min_set_point');
    var temperatureUnits = stateReader.get('units').temperature;

    // map to opent2t schema to return
    var result = {
        id: winkSchema['object_type'] + '.' + winkSchema['object_id'],
        n: winkSchema['name'],
        rt: 'org.opent2t.sample.thermostat.superpopular',
        targetTemperature: { temperature: (max + min) / 2, units: temperatureUnits },
        targetTemperatureHigh: { temperature: max, units: temperatureUnits },
        targetTemperatureLow: { temperature: min, units: temperatureUnits },
        ambientTemperature: { temperature: stateReader.get('temperature'), units: temperatureUnits },
        awayMode: stateReader.get('users_away'),
        hasFan: stateReader.get('has_fan'),
        ecoMode: stateReader.get('eco_target'),
        hvacMode: { supportedModes: stateReader.get('modes_allowed'), modes: [ stateReader.get('mode') ] },
        fanTimerActive: stateReader.get('fan_timer_active')
    };

    if (stateReader.get('external_temperature') !== null) {
        result.externalTemperature = { temperature: stateReader.get('external_temperature'), units: temperatureUnits };
    }

    return result;
}

function ocfSchemaToWinkSchema(ocfSchema) {
    // build the object with desired state
    var result = { 'desired_state': {} };
    var desired_state = result.desired_state;

    // Wink does not have a target temperature field, so ignoring that field in ocfSchema.
    // See: http://docs.winkapiv2.apiary.io/#reference/device/thermostats
    // Instead, we infer it from the max and min setpoint

    if (ocfSchema.n !== undefined) {
        result['name'] = ocfSchema.n;
    }
    if (ocfSchema.targetTemperatureHigh !== undefined) {
        desired_state['max_set_point'] = ocfSchema.targetTemperatureHigh.temperature;
    }
    if (ocfSchema.targetTemperatureLow !== undefined) {
        desired_state['min_set_point'] = ocfSchema.targetTemperatureLow.temperature;
    }
    if (ocfSchema.awayMode !== undefined) {
        desired_state['users_away'] = ocfSchema.awayMode;
    }
    if (ocfSchema.hvacMode !== undefined) {
        desired_state['mode'] = ocfSchema.hvacMode.modes[0];
    }

    return result;
}

var deviceId;
var deviceType = 'thermostats';
var winkHelper;

// This translator class implements the 'org.opent2t.sample.thermostat.superpopular' interface.
class Translator {

    constructor(device) {
        console.log('Initializing device.');

        validateArgumentType(device, 'device', 'object');
        validateArgumentType(device.props, 'device.props', 'object');

        validateArgumentType(device.props.access_token, 'device.props.access_token', 'string');
        validateArgumentType(device.props.id, 'device.props.id', 'string');

        deviceId = device.props.id;

        // Initialize Wink Helper
        winkHelper = new WinkHelper(device.props.access_token);
        console.log('Javascript and Wink Helper initialized : ');
    }

    // exports for the entire schema object

    // Queries the entire state of the thermostat
    // and returns an object that maps to the json schema org.opent2t.sample.thermostat.superpopular
    getThermostatResURI() {
        return winkHelper.getDeviceDetailsAsync(deviceType, deviceId)
            .then((response) => {
                return winkSchemaToOcfSchema(response.data);
            });
    }

    // Updates the current state of the thermostat with the contents of postPayload
    // postPayload is an object that maps to the json schema org.opent2t.sample.thermostat.superpopular
    //
    // In addition, returns the updated state (see sample in RAML)
<<<<<<< HEAD
    postThermostatResURI(postPayload) {

        console.log('postThermostatResURI called with payload: ' + JSON.stringify(postPayload));

        // build the object that Wink requires
        var putPayload = { 'desired_state': {} };

        // Wink does not have a target temperature field, so ignoring that field in postPayload.
        // See: http://docs.winkapiv2.apiary.io/#reference/device/thermostats
        // Instead, we infer it from the max and min setpoint
        putPayload.desired_state['max_set_point'] = postPayload.targetTemperatureHigh;
        putPayload.desired_state['min_set_point'] = postPayload.targetTemperatureLow;

        return winkHelper.putDeviceDetailsAsync(deviceType, deviceId, putPayload)
            .then((response) => {

                // Wink does not have a target temperature field, so returning the average of min and max setpoint
                var max = response.data.desired_state['max_set_point'];
                var min = response.data.desired_state['min_set_point'];

                // map to opent2t schema to return
                return {
                    targetTemperature: (max + min) / 2,
                    targetTemperatureHigh: max,
                    targetTemperatureLow: min,
                    ambientTemperature: response['temperature']
                }
=======
    postThermostatResURI(value) {
        var putPayload = ocfSchemaToWinkSchema(value);
        return winkHelper.putDeviceDetailsAsync(deviceType, deviceId, putPayload)
            .then((response) => {
                return winkSchemaToOcfSchema(response.data);
>>>>>>> 1c8f67bc
            });
    }

    // exports for individual properties

    getAmbientTemperature() {
        console.log('getAmbientTemperature called');
        return winkHelper.getLastReadingAsync(deviceType, deviceId, 'temperature');
    }

    getTargetTemperature() {
        console.log('getTargetTemperature called');

        // Wink does not have a target temperature field, so returning the average of min and max setpoint
        return this.getTargetTemperatureHigh()
            .then(high => {
                return this.getTargetTemperatureLow()
                    .then(low => {
                        return (high + low) / 2;
                    });
            });
    }

    getTargetTemperatureHigh() {
        console.log('getTargetTemperatureHigh called');

        return winkHelper.getLastReadingAsync(deviceType, deviceId, 'max_set_point');
    }

    setTargetTemperatureHigh(value) {
        console.log('setTargetTemperatureHigh called');
        return winkHelper.setDesiredStateAsync(deviceType, deviceId, 'max_set_point', value);
    }

    getTargetTemperatureLow() {
        console.log('getTargetTemperatureLow called');
        return winkHelper.getLastReadingAsync(deviceType, deviceId, 'min_set_point');
    }

    setTargetTemperatureLow(value) {
        console.log('setTargetTemperatureLow called');
        return winkHelper.setDesiredStateAsync(deviceType, deviceId, 'min_set_point', value);
    }
}

// Export the translator from the module.
module.exports = Translator;<|MERGE_RESOLUTION|>--- conflicted
+++ resolved
@@ -58,7 +58,7 @@
         awayMode: stateReader.get('users_away'),
         hasFan: stateReader.get('has_fan'),
         ecoMode: stateReader.get('eco_target'),
-        hvacMode: { supportedModes: stateReader.get('modes_allowed'), modes: [ stateReader.get('mode') ] },
+        hvacMode: { supportedModes: stateReader.get('modes_allowed'), modes: [stateReader.get('mode')] },
         fanTimerActive: stateReader.get('fan_timer_active')
     };
 
@@ -135,41 +135,13 @@
     // postPayload is an object that maps to the json schema org.opent2t.sample.thermostat.superpopular
     //
     // In addition, returns the updated state (see sample in RAML)
-<<<<<<< HEAD
-    postThermostatResURI(postPayload) {
-
+    postThermostatResURI(value) {
         console.log('postThermostatResURI called with payload: ' + JSON.stringify(postPayload));
 
-        // build the object that Wink requires
-        var putPayload = { 'desired_state': {} };
-
-        // Wink does not have a target temperature field, so ignoring that field in postPayload.
-        // See: http://docs.winkapiv2.apiary.io/#reference/device/thermostats
-        // Instead, we infer it from the max and min setpoint
-        putPayload.desired_state['max_set_point'] = postPayload.targetTemperatureHigh;
-        putPayload.desired_state['min_set_point'] = postPayload.targetTemperatureLow;
-
-        return winkHelper.putDeviceDetailsAsync(deviceType, deviceId, putPayload)
-            .then((response) => {
-
-                // Wink does not have a target temperature field, so returning the average of min and max setpoint
-                var max = response.data.desired_state['max_set_point'];
-                var min = response.data.desired_state['min_set_point'];
-
-                // map to opent2t schema to return
-                return {
-                    targetTemperature: (max + min) / 2,
-                    targetTemperatureHigh: max,
-                    targetTemperatureLow: min,
-                    ambientTemperature: response['temperature']
-                }
-=======
-    postThermostatResURI(value) {
         var putPayload = ocfSchemaToWinkSchema(value);
         return winkHelper.putDeviceDetailsAsync(deviceType, deviceId, putPayload)
             .then((response) => {
                 return winkSchemaToOcfSchema(response.data);
->>>>>>> 1c8f67bc
             });
     }
 
